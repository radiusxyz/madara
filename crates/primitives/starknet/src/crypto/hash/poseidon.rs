//! Poseidon hash module.
use alloc::vec::Vec;
use core::cmp;

use starknet_crypto::{poseidon_hash, poseidon_hash_many, FieldElement};

use crate::execution::felt252_wrapper::Felt252Wrapper;
use crate::traits::hash::HasherT;

/// The poseidon hasher.
#[derive(Clone, Copy)]
#[cfg_attr(feature = "serde", derive(serde::Serialize, serde::Deserialize))]
#[cfg_attr(feature = "parity-scale-codec", derive(parity_scale_codec::Encode, parity_scale_codec::Decode))]
#[cfg_attr(feature = "scale-info", derive(scale_info::TypeInfo))]
pub struct PoseidonHasher;

impl HasherT for PoseidonHasher {
    /// The Poseidon hash function.
    /// # Arguments
    /// * `data` - The data to hash.
    /// # Returns
    /// The hash of the data.
<<<<<<< HEAD
    fn hash_bytes(&self, data: &[u8]) -> Felt252Wrapper {
        // Calculate the number of 31-byte chunks we'll need, rounding up.
        // (1 byte is used padding to prevent the value of field from being greater than modular)
        // TODO: It is need a way to truncate bytes to fit into values smaller than modular(optimization)
        let chunks = (data.len() + 30) / 31;

        let mut data_vectors: Vec<Felt252Wrapper> = Vec::with_capacity(chunks);

        for i in 0..chunks {
            let start = i * 31;
            let end = cmp::min(start + 31, data.len());

            // Create a buffer for our 32-byte chunk.
            let mut buffer = [0u8; 32];
            buffer[1..end - start + 1].copy_from_slice(&data[start..end]);

            // Convert the buffer to a FieldElement and then to a Felt252Wrapper.
            let field_element = FieldElement::from_bytes_be(&buffer).unwrap();
            data_vectors.push(Felt252Wrapper(field_element))
        }

        self.compute_hash_on_wrappers(&data_vectors)
=======
    fn hash_bytes(data: &[u8]) -> Felt252Wrapper {
        // Calculate the number of 31-byte chunks we'll need, rounding up.
        // (1 byte is used padding to prevent the value of field from being greater than modular)
        // TODO: It is need a way to truncate bytes to fit into values smaller than modular(optimization)
        const CHUNK_SIZE: usize = 31;
        let chunks = data.chunks(CHUNK_SIZE);

        let mut field_element_vector: Vec<FieldElement> = Vec::with_capacity(chunks.len());

        for chunk in chunks {
            // It is safe to unwrap here because we know that the chunk size is 31 and the value can not
            // overflow than the field's modulus value. In more detail, the FieldElement Maximum value is 2^251
            // + 17 * 2^192. So the chunk (31 bytes is 248 bits) is smaller than the maximum value (== 2^248 - 1
            // < 2^251 + 17 * 2^192). So it is safe to unwrap here.
            field_element_vector.push(FieldElement::from_byte_slice_be(chunk).unwrap())
        }

        Felt252Wrapper(poseidon_hash_many(&field_element_vector))
>>>>>>> 0aa1f392
    }

    /// Hashes a slice of field elements using the Poseidon hash function.
    ///
    /// # Arguments
    ///
    /// * `data` - The data to hash.
    ///
    /// # Returns
    ///
    /// The hash of the data.
    fn compute_hash_on_wrappers(data: &[Felt252Wrapper]) -> Felt252Wrapper {
        let data = data.iter().map(|x| x.0).collect::<Vec<_>>();
        Felt252Wrapper(poseidon_hash_many(&data))
    }

    fn hash_elements(a: FieldElement, b: FieldElement) -> FieldElement {
        poseidon_hash(a, b)
    }
    fn compute_hash_on_elements(elements: &[FieldElement]) -> FieldElement {
        poseidon_hash_many(elements)
    }
}

<<<<<<< HEAD
impl DefaultHasher for PoseidonHasher {
    fn hasher() -> Self {
        Self
    }
}

=======
>>>>>>> 0aa1f392
#[test]
fn dynamic_string_hashing() {
    use core::str::FromStr;

<<<<<<< HEAD
    let hasher = PoseidonHasher::hasher();

    let message = format!("Hello, madara!!. It is poseidon hash."); // 37 bytes
    let message = message.as_bytes();
    let hash_value = hasher.hash_bytes(message);
=======
    let message = "Hello, madara!!. It is poseidon hash.".to_string(); // 37 bytes
    let message = message.as_bytes();
    let hash_value = PoseidonHasher::hash_bytes(message);

    assert_eq!(
        hash_value,
        Felt252Wrapper(
            FieldElement::from_str("0x05f6f93cec36381735e390c14a9cf3118801f2958a1b3a17d32906b9cbd75b78").unwrap()
        )
    );
}

#[test]
fn short_string_hashing() {
    use core::str::FromStr;

    let message = "madara".to_string();
    let message = message.as_bytes();
    let hash_value = PoseidonHasher::hash_bytes(message);
>>>>>>> 0aa1f392

    assert_eq!(
        hash_value,
        Felt252Wrapper(
<<<<<<< HEAD
            FieldElement::from_str("0x029b80231608c1cfcd7ff4aa3e7148fae5c16bf3c6e1b61a1034de7c0ac8469a").unwrap()
=======
            FieldElement::from_str("0x055cda6c81d938e0c009e96b81fac1ffbf00e3100b80ed891faf8b9bdf410fff").unwrap()
>>>>>>> 0aa1f392
        )
    );
}<|MERGE_RESOLUTION|>--- conflicted
+++ resolved
@@ -20,30 +20,6 @@
     /// * `data` - The data to hash.
     /// # Returns
     /// The hash of the data.
-<<<<<<< HEAD
-    fn hash_bytes(&self, data: &[u8]) -> Felt252Wrapper {
-        // Calculate the number of 31-byte chunks we'll need, rounding up.
-        // (1 byte is used padding to prevent the value of field from being greater than modular)
-        // TODO: It is need a way to truncate bytes to fit into values smaller than modular(optimization)
-        let chunks = (data.len() + 30) / 31;
-
-        let mut data_vectors: Vec<Felt252Wrapper> = Vec::with_capacity(chunks);
-
-        for i in 0..chunks {
-            let start = i * 31;
-            let end = cmp::min(start + 31, data.len());
-
-            // Create a buffer for our 32-byte chunk.
-            let mut buffer = [0u8; 32];
-            buffer[1..end - start + 1].copy_from_slice(&data[start..end]);
-
-            // Convert the buffer to a FieldElement and then to a Felt252Wrapper.
-            let field_element = FieldElement::from_bytes_be(&buffer).unwrap();
-            data_vectors.push(Felt252Wrapper(field_element))
-        }
-
-        self.compute_hash_on_wrappers(&data_vectors)
-=======
     fn hash_bytes(data: &[u8]) -> Felt252Wrapper {
         // Calculate the number of 31-byte chunks we'll need, rounding up.
         // (1 byte is used padding to prevent the value of field from being greater than modular)
@@ -62,7 +38,6 @@
         }
 
         Felt252Wrapper(poseidon_hash_many(&field_element_vector))
->>>>>>> 0aa1f392
     }
 
     /// Hashes a slice of field elements using the Poseidon hash function.
@@ -87,26 +62,10 @@
     }
 }
 
-<<<<<<< HEAD
-impl DefaultHasher for PoseidonHasher {
-    fn hasher() -> Self {
-        Self
-    }
-}
-
-=======
->>>>>>> 0aa1f392
 #[test]
 fn dynamic_string_hashing() {
     use core::str::FromStr;
 
-<<<<<<< HEAD
-    let hasher = PoseidonHasher::hasher();
-
-    let message = format!("Hello, madara!!. It is poseidon hash."); // 37 bytes
-    let message = message.as_bytes();
-    let hash_value = hasher.hash_bytes(message);
-=======
     let message = "Hello, madara!!. It is poseidon hash.".to_string(); // 37 bytes
     let message = message.as_bytes();
     let hash_value = PoseidonHasher::hash_bytes(message);
@@ -126,16 +85,29 @@
     let message = "madara".to_string();
     let message = message.as_bytes();
     let hash_value = PoseidonHasher::hash_bytes(message);
->>>>>>> 0aa1f392
 
     assert_eq!(
         hash_value,
         Felt252Wrapper(
-<<<<<<< HEAD
+            FieldElement::from_str("0x055cda6c81d938e0c009e96b81fac1ffbf00e3100b80ed891faf8b9bdf410fff").unwrap()
+        )
+    );
+}
+
+#[test]
+fn dynamic_string_hashing() {
+    use core::str::FromStr;
+
+    let hasher = PoseidonHasher::hasher();
+
+    let message = format!("Hello, madara!!. It is poseidon hash."); // 37 bytes
+    let message = message.as_bytes();
+    let hash_value = hasher.hash_bytes(message);
+
+    assert_eq!(
+        hash_value,
+        Felt252Wrapper(
             FieldElement::from_str("0x029b80231608c1cfcd7ff4aa3e7148fae5c16bf3c6e1b61a1034de7c0ac8469a").unwrap()
-=======
-            FieldElement::from_str("0x055cda6c81d938e0c009e96b81fac1ffbf00e3100b80ed891faf8b9bdf410fff").unwrap()
->>>>>>> 0aa1f392
         )
     );
 }