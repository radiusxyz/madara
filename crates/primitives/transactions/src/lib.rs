//! Starknet transaction related functionality.

#![feature(trait_upcasting)]

pub mod compute_hash;
pub mod execution;
#[cfg(feature = "client")]
pub mod from_broadcasted_transactions;
#[cfg(feature = "client")]
pub mod to_starknet_core_transaction;

<<<<<<< HEAD
use alloc::string::String;
use alloc::vec::Vec;

use blockifier::execution::contract_class::ContractClass;
use blockifier::transaction::transaction_types::TransactionType;
use derive_more::From;
use starknet_api::transaction::Fee;
use starknet_core::types::{MsgFromL1, TransactionExecutionStatus, TransactionFinalityStatus};
=======
use blockifier::transaction::account_transaction::AccountTransaction;
use blockifier::transaction::transaction_execution::Transaction;
use sp_core::H256;
use starknet_api::core::{ContractAddress, Nonce, PatriciaKey};
use starknet_api::hash::StarkFelt;
use starknet_api::transaction::TransactionHash;
use starknet_core::types::{TransactionExecutionStatus, TransactionFinalityStatus};
>>>>>>> 4634579d
use starknet_ff::FieldElement;

const SIMULATE_TX_VERSION_OFFSET: FieldElement =
    FieldElement::from_mont([18446744073700081665, 17407, 18446744073709551584, 576460752142434320]);

#[derive(Debug, Clone, PartialEq, Eq)]
#[cfg_attr(feature = "serde", derive(serde::Serialize, serde::Deserialize))]
pub struct TransactionStatus {
    pub finality_status: TransactionFinalityStatus,
    pub execution_status: TransactionExecutionStatus,
}

pub fn get_transaction_hash(tx: &Transaction) -> &TransactionHash {
    match tx {
        Transaction::AccountTransaction(tx) => get_account_transaction_hash(tx),
        Transaction::L1HandlerTransaction(tx) => &tx.tx_hash,
    }
}

pub fn get_account_transaction_hash(tx: &AccountTransaction) -> &TransactionHash {
    match tx {
        AccountTransaction::Invoke(tx) => &tx.tx_hash,
        AccountTransaction::Declare(tx) => &tx.tx_hash,
        AccountTransaction::DeployAccount(tx) => &tx.tx_hash,
    }
}

pub fn get_transaction_nonce(tx: &Transaction) -> Nonce {
    match tx {
        Transaction::AccountTransaction(tx) => match tx {
            AccountTransaction::Declare(tx) => tx.tx.nonce(),
            AccountTransaction::DeployAccount(tx) => tx.tx.nonce(),
            AccountTransaction::Invoke(tx) => tx.tx.nonce(),
        },
        Transaction::L1HandlerTransaction(tx) => tx.tx.nonce,
    }
}

pub fn get_transaction_sender_address(tx: &Transaction) -> ContractAddress {
    match tx {
        Transaction::AccountTransaction(tx) => match tx {
            AccountTransaction::Declare(tx) => tx.tx.sender_address(),
            AccountTransaction::DeployAccount(tx) => tx.contract_address,
            AccountTransaction::Invoke(tx) => tx.tx.sender_address(),
        },
        Transaction::L1HandlerTransaction(_) => ContractAddress(PatriciaKey(StarkFelt::ZERO)),
    }
}

/// Wrapper type for transaction execution error.
/// Different tx types.
/// See `https://docs.starknet.io/documentation/architecture_and_concepts/Blocks/transactions/` for more details.
#[derive(Clone, Debug, PartialEq, Eq)]
#[cfg_attr(feature = "serde", derive(serde::Serialize, serde::Deserialize))]
#[cfg_attr(feature = "parity-scale-codec", derive(parity_scale_codec::Encode, parity_scale_codec::Decode))]
#[cfg_attr(feature = "scale-info", derive(scale_info::TypeInfo))]
pub enum TxType {
    /// Regular invoke transaction.
    Invoke,
    /// Declare transaction.
    Declare,
    /// Deploy account transaction.
    DeployAccount,
    /// Message sent from ethereum.
    L1Handler,
}

// Adapted from pathfinder
pub fn compute_message_hash(tx: &starknet_api::transaction::L1HandlerTransaction) -> H256 {
    use sha3::{Digest, Keccak256};

    let Some((from_address, payload)) = tx.calldata.0.split_first() else {
        // This would indicate a pretty severe error in the L1 transaction.
        // But since we haven't encoded this during serialization, this could in
        // theory mess us up here.
        //
        // We should incorporate this into the deserialization instead. Returning an
        // error here is unergonomic and far too late.
        return H256::zero();
    };

    let mut hash = Keccak256::new();

    // In the folowing lines we are abusing the fact that the internal representation of a StarkFelt is
    // an big endian array of bytes [u8; 32] This is an ethereum address
    // Should this internal representation change (and it will!!!) this would break
    // TODO: add a test so it fails when the inner repr changes
    hash.update(from_address.0);
    hash.update(tx.contract_address.0.0.0);
    hash.update(tx.nonce.0.0);
    hash.update(tx.entry_point_selector.0.0);

    // Pad the u64 to 32 bytes to match a felt.
    hash.update([0u8; 24]);
    hash.update((payload.len() as u64).to_be_bytes());

    for elem in payload {
        hash.update(elem.0);
    }
<<<<<<< HEAD
}

#[derive(Clone, Debug, Eq, PartialEq, From)]
#[cfg_attr(feature = "parity-scale-codec", derive(parity_scale_codec::Encode, parity_scale_codec::Decode))]
#[cfg_attr(feature = "scale-info", derive(scale_info::TypeInfo))]
pub enum UserTransaction {
    Declare(DeclareTransaction, ContractClass),
    DeployAccount(DeployAccountTransaction),
    Invoke(InvokeTransaction),
}

#[derive(Clone, Debug, Eq, PartialEq, From)]
#[cfg_attr(feature = "parity-scale-codec", derive(parity_scale_codec::Encode, parity_scale_codec::Decode))]
#[cfg_attr(feature = "scale-info", derive(scale_info::TypeInfo))]
pub enum Transaction {
    Declare(DeclareTransaction),
    DeployAccount(DeployAccountTransaction),
    Invoke(InvokeTransaction),
    L1Handler(HandleL1MessageTransaction),
}

#[derive(Clone, Debug, Eq, PartialEq, From)]
#[cfg_attr(feature = "parity-scale-codec", derive(parity_scale_codec::Encode, parity_scale_codec::Decode))]
#[cfg_attr(feature = "scale-info", derive(scale_info::TypeInfo))]
pub enum UserAndL1HandlerTransaction {
    User(UserTransaction),
    L1Handler(HandleL1MessageTransaction, Fee),
}

#[derive(Debug, Clone, Eq, PartialEq, From)]
#[cfg_attr(feature = "serde", derive(serde::Serialize, serde::Deserialize))]
#[cfg_attr(feature = "parity-scale-codec", derive(parity_scale_codec::Encode, parity_scale_codec::Decode))]
#[cfg_attr(feature = "scale-info", derive(scale_info::TypeInfo))]
pub enum InvokeTransaction {
    V0(InvokeTransactionV0),
    V1(InvokeTransactionV1),
}

#[derive(Debug, Clone, Eq, PartialEq)]
#[cfg_attr(feature = "serde", derive(serde::Serialize, serde::Deserialize))]
#[cfg_attr(feature = "parity-scale-codec", derive(parity_scale_codec::Encode, parity_scale_codec::Decode))]
#[cfg_attr(feature = "scale-info", derive(scale_info::TypeInfo))]
pub struct InvokeTransactionV0 {
    pub max_fee: u128,
    pub signature: Vec<Felt252Wrapper>,
    pub contract_address: Felt252Wrapper,
    pub entry_point_selector: Felt252Wrapper,
    pub calldata: Vec<Felt252Wrapper>,
}

#[derive(Debug, Clone, Eq, PartialEq)]
#[cfg_attr(feature = "serde", derive(serde::Serialize, serde::Deserialize))]
#[cfg_attr(feature = "parity-scale-codec", derive(parity_scale_codec::Encode, parity_scale_codec::Decode))]
#[cfg_attr(feature = "scale-info", derive(scale_info::TypeInfo))]
pub struct InvokeTransactionV1 {
    pub max_fee: u128,
    pub signature: Vec<Felt252Wrapper>,
    pub nonce: Felt252Wrapper,
    pub sender_address: Felt252Wrapper,
    pub calldata: Vec<Felt252Wrapper>,
    pub offset_version: bool,
}

/// Encrypted Invoke transaction.
#[derive(Clone, Debug, Default)]
#[cfg_attr(feature = "serde", derive(serde::Serialize, serde::Deserialize))]
pub struct EncryptedInvokeTransaction {
    /// Encrypted transaction data.
    pub encrypted_data: Vec<String>,
    /// Nonce for decrypting the poseidon encrypted transaction.
    /// It is Randomized initial state value used in poseidon permutation operation.
    /// (decryption requires the random state value used during encryption, different from
    /// decryption key)
    pub nonce: String,
    /// time-lock delay parameter.
    pub t: u64,
    /// RSA group generator.
    pub g: String,
    /// RSA modulus.
    pub n: String,
}

#[derive(Debug, Clone, Eq, PartialEq, From)]
#[cfg_attr(feature = "parity-scale-codec", derive(parity_scale_codec::Encode, parity_scale_codec::Decode))]
#[cfg_attr(feature = "scale-info", derive(scale_info::TypeInfo))]
pub enum DeclareTransaction {
    V0(DeclareTransactionV0),
    V1(DeclareTransactionV1),
    V2(DeclareTransactionV2),
}

#[derive(Debug, Clone, Eq, PartialEq)]
#[cfg_attr(feature = "parity-scale-codec", derive(parity_scale_codec::Encode, parity_scale_codec::Decode))]
#[cfg_attr(feature = "scale-info", derive(scale_info::TypeInfo))]
pub struct DeclareTransactionV0 {
    pub max_fee: u128,
    pub signature: Vec<Felt252Wrapper>,
    pub nonce: Felt252Wrapper,
    pub class_hash: Felt252Wrapper,
    pub sender_address: Felt252Wrapper,
}

#[derive(Debug, Clone, Eq, PartialEq)]
#[cfg_attr(feature = "parity-scale-codec", derive(parity_scale_codec::Encode, parity_scale_codec::Decode))]
#[cfg_attr(feature = "scale-info", derive(scale_info::TypeInfo))]
pub struct DeclareTransactionV1 {
    pub max_fee: u128,
    pub signature: Vec<Felt252Wrapper>,
    pub nonce: Felt252Wrapper,
    pub class_hash: Felt252Wrapper,
    pub sender_address: Felt252Wrapper,
    pub offset_version: bool,
}
=======
>>>>>>> 4634579d

    let hash = <[u8; 32]>::from(hash.finalize());

    hash.into()
}

impl From<&AccountTransaction> for TxType {
    fn from(value: &AccountTransaction) -> Self {
        match value {
            AccountTransaction::Declare(_) => TxType::Declare,
            AccountTransaction::DeployAccount(_) => TxType::DeployAccount,
            AccountTransaction::Invoke(_) => TxType::Invoke,
        }
    }
}

impl From<&Transaction> for TxType {
    fn from(value: &Transaction) -> Self {
        match value {
            Transaction::AccountTransaction(tx) => tx.into(),
            Transaction::L1HandlerTransaction(_) => TxType::L1Handler,
        }
    }
}<|MERGE_RESOLUTION|>--- conflicted
+++ resolved
@@ -9,16 +9,6 @@
 #[cfg(feature = "client")]
 pub mod to_starknet_core_transaction;
 
-<<<<<<< HEAD
-use alloc::string::String;
-use alloc::vec::Vec;
-
-use blockifier::execution::contract_class::ContractClass;
-use blockifier::transaction::transaction_types::TransactionType;
-use derive_more::From;
-use starknet_api::transaction::Fee;
-use starknet_core::types::{MsgFromL1, TransactionExecutionStatus, TransactionFinalityStatus};
-=======
 use blockifier::transaction::account_transaction::AccountTransaction;
 use blockifier::transaction::transaction_execution::Transaction;
 use sp_core::H256;
@@ -26,7 +16,6 @@
 use starknet_api::hash::StarkFelt;
 use starknet_api::transaction::TransactionHash;
 use starknet_core::types::{TransactionExecutionStatus, TransactionFinalityStatus};
->>>>>>> 4634579d
 use starknet_ff::FieldElement;
 
 const SIMULATE_TX_VERSION_OFFSET: FieldElement =
@@ -126,122 +115,6 @@
     for elem in payload {
         hash.update(elem.0);
     }
-<<<<<<< HEAD
-}
-
-#[derive(Clone, Debug, Eq, PartialEq, From)]
-#[cfg_attr(feature = "parity-scale-codec", derive(parity_scale_codec::Encode, parity_scale_codec::Decode))]
-#[cfg_attr(feature = "scale-info", derive(scale_info::TypeInfo))]
-pub enum UserTransaction {
-    Declare(DeclareTransaction, ContractClass),
-    DeployAccount(DeployAccountTransaction),
-    Invoke(InvokeTransaction),
-}
-
-#[derive(Clone, Debug, Eq, PartialEq, From)]
-#[cfg_attr(feature = "parity-scale-codec", derive(parity_scale_codec::Encode, parity_scale_codec::Decode))]
-#[cfg_attr(feature = "scale-info", derive(scale_info::TypeInfo))]
-pub enum Transaction {
-    Declare(DeclareTransaction),
-    DeployAccount(DeployAccountTransaction),
-    Invoke(InvokeTransaction),
-    L1Handler(HandleL1MessageTransaction),
-}
-
-#[derive(Clone, Debug, Eq, PartialEq, From)]
-#[cfg_attr(feature = "parity-scale-codec", derive(parity_scale_codec::Encode, parity_scale_codec::Decode))]
-#[cfg_attr(feature = "scale-info", derive(scale_info::TypeInfo))]
-pub enum UserAndL1HandlerTransaction {
-    User(UserTransaction),
-    L1Handler(HandleL1MessageTransaction, Fee),
-}
-
-#[derive(Debug, Clone, Eq, PartialEq, From)]
-#[cfg_attr(feature = "serde", derive(serde::Serialize, serde::Deserialize))]
-#[cfg_attr(feature = "parity-scale-codec", derive(parity_scale_codec::Encode, parity_scale_codec::Decode))]
-#[cfg_attr(feature = "scale-info", derive(scale_info::TypeInfo))]
-pub enum InvokeTransaction {
-    V0(InvokeTransactionV0),
-    V1(InvokeTransactionV1),
-}
-
-#[derive(Debug, Clone, Eq, PartialEq)]
-#[cfg_attr(feature = "serde", derive(serde::Serialize, serde::Deserialize))]
-#[cfg_attr(feature = "parity-scale-codec", derive(parity_scale_codec::Encode, parity_scale_codec::Decode))]
-#[cfg_attr(feature = "scale-info", derive(scale_info::TypeInfo))]
-pub struct InvokeTransactionV0 {
-    pub max_fee: u128,
-    pub signature: Vec<Felt252Wrapper>,
-    pub contract_address: Felt252Wrapper,
-    pub entry_point_selector: Felt252Wrapper,
-    pub calldata: Vec<Felt252Wrapper>,
-}
-
-#[derive(Debug, Clone, Eq, PartialEq)]
-#[cfg_attr(feature = "serde", derive(serde::Serialize, serde::Deserialize))]
-#[cfg_attr(feature = "parity-scale-codec", derive(parity_scale_codec::Encode, parity_scale_codec::Decode))]
-#[cfg_attr(feature = "scale-info", derive(scale_info::TypeInfo))]
-pub struct InvokeTransactionV1 {
-    pub max_fee: u128,
-    pub signature: Vec<Felt252Wrapper>,
-    pub nonce: Felt252Wrapper,
-    pub sender_address: Felt252Wrapper,
-    pub calldata: Vec<Felt252Wrapper>,
-    pub offset_version: bool,
-}
-
-/// Encrypted Invoke transaction.
-#[derive(Clone, Debug, Default)]
-#[cfg_attr(feature = "serde", derive(serde::Serialize, serde::Deserialize))]
-pub struct EncryptedInvokeTransaction {
-    /// Encrypted transaction data.
-    pub encrypted_data: Vec<String>,
-    /// Nonce for decrypting the poseidon encrypted transaction.
-    /// It is Randomized initial state value used in poseidon permutation operation.
-    /// (decryption requires the random state value used during encryption, different from
-    /// decryption key)
-    pub nonce: String,
-    /// time-lock delay parameter.
-    pub t: u64,
-    /// RSA group generator.
-    pub g: String,
-    /// RSA modulus.
-    pub n: String,
-}
-
-#[derive(Debug, Clone, Eq, PartialEq, From)]
-#[cfg_attr(feature = "parity-scale-codec", derive(parity_scale_codec::Encode, parity_scale_codec::Decode))]
-#[cfg_attr(feature = "scale-info", derive(scale_info::TypeInfo))]
-pub enum DeclareTransaction {
-    V0(DeclareTransactionV0),
-    V1(DeclareTransactionV1),
-    V2(DeclareTransactionV2),
-}
-
-#[derive(Debug, Clone, Eq, PartialEq)]
-#[cfg_attr(feature = "parity-scale-codec", derive(parity_scale_codec::Encode, parity_scale_codec::Decode))]
-#[cfg_attr(feature = "scale-info", derive(scale_info::TypeInfo))]
-pub struct DeclareTransactionV0 {
-    pub max_fee: u128,
-    pub signature: Vec<Felt252Wrapper>,
-    pub nonce: Felt252Wrapper,
-    pub class_hash: Felt252Wrapper,
-    pub sender_address: Felt252Wrapper,
-}
-
-#[derive(Debug, Clone, Eq, PartialEq)]
-#[cfg_attr(feature = "parity-scale-codec", derive(parity_scale_codec::Encode, parity_scale_codec::Decode))]
-#[cfg_attr(feature = "scale-info", derive(scale_info::TypeInfo))]
-pub struct DeclareTransactionV1 {
-    pub max_fee: u128,
-    pub signature: Vec<Felt252Wrapper>,
-    pub nonce: Felt252Wrapper,
-    pub class_hash: Felt252Wrapper,
-    pub sender_address: Felt252Wrapper,
-    pub offset_version: bool,
-}
-=======
->>>>>>> 4634579d
 
     let hash = <[u8; 32]>::from(hash.finalize());
 
@@ -265,4 +138,23 @@
             Transaction::L1HandlerTransaction(_) => TxType::L1Handler,
         }
     }
+}
+
+/// Encrypted Invoke transaction.
+#[derive(Clone, Debug, Default)]
+#[cfg_attr(feature = "serde", derive(serde::Serialize, serde::Deserialize))]
+pub struct EncryptedInvokeTransaction {
+    /// Encrypted transaction data.
+    pub encrypted_data: Vec<String>,
+    /// Nonce for decrypting the poseidon encrypted transaction.
+    /// It is Randomized initial state value used in poseidon permutation operation.
+    /// (decryption requires the random state value used during encryption, different from
+    /// decryption key)
+    pub nonce: String,
+    /// time-lock delay parameter.
+    pub t: u64,
+    /// RSA group generator.
+    pub g: String,
+    /// RSA modulus.
+    pub n: String,
 }