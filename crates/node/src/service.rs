//! Service and ServiceFactory implementation. Specialized wrapper over substrate service.

use std::cell::RefCell;
use std::path::PathBuf;
use std::sync::Arc;
use std::time::Duration;

use futures::channel::mpsc;
use futures::future;
use futures::future::BoxFuture;
use futures::prelude::*;
use madara_runtime::opaque::Block;
use madara_runtime::{self, Hash, RuntimeApi, SealingMode, StarknetHasher};
use mc_commitment_state_diff::{log_commitment_state_diff, CommitmentStateDiffWorker};
use mc_config::config_map;
use mc_data_availability::avail::config::AvailConfig;
use mc_data_availability::avail::AvailClient;
use mc_data_availability::celestia::config::CelestiaConfig;
use mc_data_availability::celestia::CelestiaClient;
use mc_data_availability::ethereum::config::EthereumConfig;
use mc_data_availability::ethereum::EthereumClient;
use mc_data_availability::{DaClient, DaLayer, DataAvailabilityWorker};
use mc_mapping_sync::MappingSyncWorker;
use mc_storage::overrides_handle;
<<<<<<< HEAD
use mc_sync_block::sync_with_da;
use mc_transaction_pool::FullPool;
=======
>>>>>>> a4f2b54d
use mp_sequencer_address::{
    InherentDataProvider as SeqAddrInherentDataProvider, DEFAULT_SEQUENCER_ADDRESS, SEQ_ADDR_STORAGE_KEY,
};
use prometheus_endpoint::Registry;
use sc_basic_authorship::ProposerFactory;
use sc_client_api::{Backend, BlockBackend, BlockchainEvents, HeaderBackend};
use sc_consensus::BasicQueue;
use sc_consensus_aura::{SlotProportion, StartAuraParams};
use sc_consensus_grandpa::{GrandpaBlockImport, SharedVoterState};
pub use sc_executor::NativeElseWasmExecutor;
use sc_service::error::Error as ServiceError;
use sc_service::{new_db_backend, Configuration, TaskManager, WarpSyncParams};
use sc_telemetry::{Telemetry, TelemetryHandle, TelemetryWorker};
use sc_transaction_pool::FullPool;
use sc_transaction_pool_api::OffchainTransactionPoolFactory;
use sp_api::offchain::OffchainStorage;
use sp_api::ConstructRuntimeApi;
use sp_consensus_aura::sr25519::AuthorityPair as AuraPair;
use sp_offchain::STORAGE_PREFIX;

use crate::cli::Cli;
use crate::genesis_block::MadaraGenesisBlockBuilder;
use crate::rpc::StarknetDeps;
use crate::starknet::{db_config_dir, MadaraBackend};
// Our native executor instance.
pub struct ExecutorDispatch;

impl sc_executor::NativeExecutionDispatch for ExecutorDispatch {
    /// Only enable the benchmarking host functions when we actually want to benchmark.
    #[cfg(feature = "runtime-benchmarks")]
    type ExtendHostFunctions = frame_benchmarking::benchmarking::HostFunctions;
    /// Otherwise we only use the default Substrate host functions.
    #[cfg(not(feature = "runtime-benchmarks"))]
    type ExtendHostFunctions = ();

    fn dispatch(method: &str, data: &[u8]) -> Option<Vec<u8>> {
        madara_runtime::api::dispatch(method, data)
    }

    fn native_version() -> sc_executor::NativeVersion {
        madara_runtime::native_version()
    }
}

pub(crate) type FullClient = sc_service::TFullClient<Block, RuntimeApi, NativeElseWasmExecutor<ExecutorDispatch>>;
type FullBackend = sc_service::TFullBackend<Block>;
type FullSelectChain = sc_consensus::LongestChain<FullBackend, Block>;

type BasicImportQueue = sc_consensus::DefaultImportQueue<Block>;
type BoxBlockImport = sc_consensus::BoxBlockImport<Block>;

/// The minimum period of blocks on which justifications will be
/// imported and generated.
const GRANDPA_JUSTIFICATION_PERIOD: u32 = 512;

#[allow(clippy::type_complexity)]
pub fn new_partial<BIQ>(
    config: &Configuration,
    cli: &Cli,
    build_import_queue: BIQ,
    cache_more_things: bool,
) -> Result<
    sc_service::PartialComponents<
        FullClient,
        FullBackend,
        FullSelectChain,
        sc_consensus::DefaultImportQueue<Block>,
        sc_transaction_pool::FullPool<Block, FullClient>,
        (
            BoxBlockImport,
            sc_consensus_grandpa::LinkHalf<Block, FullClient, FullSelectChain>,
            Option<Telemetry>,
            Arc<MadaraBackend>,
        ),
    >,
    ServiceError,
>
where
    RuntimeApi: ConstructRuntimeApi<Block, FullClient>,
    RuntimeApi: Send + Sync + 'static,
    BIQ: FnOnce(
        Arc<FullClient>,
        &Configuration,
        &TaskManager,
        Option<TelemetryHandle>,
        GrandpaBlockImport<FullBackend, Block, FullClient, FullSelectChain>,
        Arc<MadaraBackend>,
    ) -> Result<(BasicImportQueue, BoxBlockImport), ServiceError>,
{
    let telemetry = config
        .telemetry_endpoints
        .clone()
        .filter(|x| !x.is_empty())
        .map(|endpoints| -> Result<_, sc_telemetry::Error> {
            let worker = TelemetryWorker::new(16)?;
            let telemetry = worker.handle().new_telemetry(endpoints);
            Ok((worker, telemetry))
        })
        .transpose()?;

    let executor = sc_service::new_native_or_wasm_executor(config);

    let backend = new_db_backend(config.db_config())?;

    let genesis_block_builder = MadaraGenesisBlockBuilder::<Block, _, _>::new(
        config.chain_spec.as_storage_builder(),
        true,
        backend.clone(),
        executor.clone(),
    )
    .unwrap();

    let (client, backend, keystore_container, task_manager) = sc_service::new_full_parts_with_genesis_builder::<
        Block,
        RuntimeApi,
        _,
        MadaraGenesisBlockBuilder<Block, FullBackend, NativeElseWasmExecutor<ExecutorDispatch>>,
    >(
        config,
        telemetry.as_ref().map(|(_, telemetry)| telemetry.handle()),
        executor,
        backend,
        genesis_block_builder,
    )?;

    let client = Arc::new(client);

    let telemetry = telemetry.map(|(worker, telemetry)| {
        task_manager.spawn_handle().spawn("telemetry", None, worker.run());
        telemetry
    });

    let select_chain = sc_consensus::LongestChain::new(backend.clone());

    let transaction_pool = sc_transaction_pool::BasicPool::new_full(
        config.transaction_pool.clone(),
        config.role.is_authority().into(),
        config.prometheus_registry(),
        task_manager.spawn_essential_handle(),
        client.clone(),
        cli.run.encrypted_mempool,
        cli.run.using_external_decryptor,
    );

    let (grandpa_block_import, grandpa_link) = sc_consensus_grandpa::block_import(
        client.clone(),
        GRANDPA_JUSTIFICATION_PERIOD,
        &client as &Arc<_>,
        select_chain.clone(),
        telemetry.as_ref().map(|x| x.handle()),
    )?;

    let madara_backend = Arc::new(MadaraBackend::open(&config.database, &db_config_dir(config), cache_more_things)?);

    let (import_queue, block_import) = build_import_queue(
        client.clone(),
        config,
        &task_manager,
        telemetry.as_ref().map(|x| x.handle()),
        grandpa_block_import,
        madara_backend.clone(),
    )?;

    Ok(sc_service::PartialComponents {
        client,
        backend,
        task_manager,
        import_queue,
        keystore_container,
        select_chain,
        transaction_pool,
        other: (block_import, grandpa_link, telemetry, madara_backend),
    })
}

/// Build the import queue for the template runtime (aura + grandpa).
pub fn build_aura_grandpa_import_queue(
    client: Arc<FullClient>,
    config: &Configuration,
    task_manager: &TaskManager,
    telemetry: Option<TelemetryHandle>,
    grandpa_block_import: GrandpaBlockImport<FullBackend, Block, FullClient, FullSelectChain>,
    _madara_backend: Arc<MadaraBackend>,
) -> Result<(BasicImportQueue, BoxBlockImport), ServiceError>
where
    RuntimeApi: ConstructRuntimeApi<Block, FullClient>,
    RuntimeApi: Send + Sync + 'static,
{
    let slot_duration = sc_consensus_aura::slot_duration(&*client)?;

    let create_inherent_data_providers = move |_, ()| async move {
        let timestamp = sp_timestamp::InherentDataProvider::from_system_time();
        let slot = sp_consensus_aura::inherents::InherentDataProvider::from_timestamp_and_slot_duration(
            *timestamp,
            slot_duration,
        );
        Ok((slot, timestamp))
    };

    let import_queue =
        sc_consensus_aura::import_queue::<AuraPair, _, _, _, _, _>(sc_consensus_aura::ImportQueueParams {
            block_import: grandpa_block_import.clone(),
            justification_import: Some(Box::new(grandpa_block_import.clone())),
            client,
            create_inherent_data_providers,
            spawner: &task_manager.spawn_essential_handle(),
            registry: config.prometheus_registry(),
            check_for_equivocation: Default::default(),
            telemetry,
            compatibility_mode: sc_consensus_aura::CompatibilityMode::None,
        })
        .map_err::<ServiceError, _>(Into::into)?;

    Ok((import_queue, Box::new(grandpa_block_import)))
}

/// Build the import queue for the template runtime (manual seal).
pub fn build_manual_seal_import_queue(
    client: Arc<FullClient>,
    config: &Configuration,
    task_manager: &TaskManager,
    _telemetry: Option<TelemetryHandle>,
    _grandpa_block_import: GrandpaBlockImport<FullBackend, Block, FullClient, FullSelectChain>,
    _madara_backend: Arc<MadaraBackend>,
) -> Result<(BasicImportQueue, BoxBlockImport), ServiceError>
where
    RuntimeApi: ConstructRuntimeApi<Block, FullClient>,
    RuntimeApi: Send + Sync + 'static,
{
    Ok((
        sc_consensus_manual_seal::import_queue(
            Box::new(client.clone()),
            &task_manager.spawn_essential_handle(),
            config.prometheus_registry(),
        ),
        Box::new(client),
    ))
}

/// Builds a new service for a full client.
///
/// # Arguments
///
/// - `cache`: whether more information should be cached when storing the block in the database.
pub fn new_full(
    config: Configuration,
    da_layer: Option<(DaLayer, PathBuf)>,
    cli: Cli,
    cache_more_things: bool,
) -> Result<TaskManager, ServiceError> {
    let sealing: SealingMode = match cli.run.sealing {
        Some(sealing) => sealing.into(),
        None => SealingMode::Default,
    };
    let build_import_queue =
        if sealing.is_default() { build_aura_grandpa_import_queue } else { build_manual_seal_import_queue };

    let sc_service::PartialComponents {
        client,
        backend,
        mut task_manager,
        import_queue,
        keystore_container,
        select_chain,
        transaction_pool,
        other: (block_import, grandpa_link, mut telemetry, madara_backend),
    } = new_partial(&config, &cli, build_import_queue, cache_more_things)?;
    let config_map = config_map();
    if config_map.get_bool("is_validating").map_err(|e| ServiceError::Other(format!("Configuration error: {}", e)))? {
        task_manager.spawn_essential_handle().spawn("sync-DA", Some("sync-DA"), sync_with_da());
    }

    let mut net_config = sc_network::config::FullNetworkConfiguration::new(&config.network);

    let grandpa_protocol_name = sc_consensus_grandpa::protocol_standard_name(
        &client.block_hash(0).ok().flatten().expect("Genesis block exists; qed"),
        &config.chain_spec,
    );

    let warp_sync_params = if sealing.is_default() {
        net_config
            .add_notification_protocol(sc_consensus_grandpa::grandpa_peers_set_config(grandpa_protocol_name.clone()));
        let warp_sync = Arc::new(sc_consensus_grandpa::warp_proof::NetworkProvider::new(
            backend.clone(),
            grandpa_link.shared_authority_set().clone(),
            Vec::default(),
        ));
        Some(WarpSyncParams::WithProvider(warp_sync))
    } else {
        None
    };

    let (network, system_rpc_tx, tx_handler_controller, network_starter, sync_service) =
        sc_service::build_network(sc_service::BuildNetworkParams {
            config: &config,
            net_config,
            client: client.clone(),
            transaction_pool: transaction_pool.clone(),
            spawn_handle: task_manager.spawn_handle(),
            import_queue,
            block_announce_validator_builder: None,
            warp_sync_params,
            block_relay: None,
        })?;

    if config.offchain_worker.enabled {
        task_manager.spawn_handle().spawn(
            "offchain-workers-runner",
            "offchain-worker",
            sc_offchain::OffchainWorkers::new(sc_offchain::OffchainWorkerOptions {
                runtime_api_provider: client.clone(),
                is_validator: config.role.is_authority(),
                keystore: Some(keystore_container.keystore()),
                offchain_db: backend.offchain_storage(),
                transaction_pool: Some(OffchainTransactionPoolFactory::new(transaction_pool.clone())),
                network_provider: network.clone(),
                enable_http_requests: true,
                custom_extensions: |_| vec![],
            })
            .run(client.clone(), task_manager.spawn_handle())
            .boxed(),
        );
    }

    let role = config.role.clone();
    let force_authoring = config.force_authoring;
    let backoff_authoring_blocks: Option<()> = None;
    let name = config.network.node_name.clone();
    let enable_grandpa = !config.disable_grandpa && sealing.is_default();
    let prometheus_registry = config.prometheus_registry().cloned();
    let starting_block = client.info().best_number;

    // Channel for the rpc handler to communicate with the authorship task.
    let (command_sink, commands_stream) = match sealing {
        SealingMode::Manual => {
            let (sender, receiver) = mpsc::channel(1000);
            (Some(sender), Some(receiver))
        }
        _ => (None, None),
    };

    let overrides = overrides_handle(client.clone());
    let starknet_rpc_params = StarknetDeps {
        client: client.clone(),
        madara_backend: madara_backend.clone(),
        overrides,
        sync_service: sync_service.clone(),
        starting_block,
    };

    let rpc_extensions_builder = {
        let client = client.clone();
        let pool = transaction_pool.clone();
        let graph = transaction_pool.pool().clone();

        Box::new(move |deny_unsafe, _| {
            let deps = crate::rpc::FullDeps {
                client: client.clone(),
                pool: pool.clone(),
                graph: graph.clone(),
                deny_unsafe,
                starknet: starknet_rpc_params.clone(),
                command_sink: command_sink.clone(),
            };
            crate::rpc::create_full(deps).map_err(Into::into)
        })
    };

    let _rpc_handlers = sc_service::spawn_tasks(sc_service::SpawnTasksParams {
        network: network.clone(),
        client: client.clone(),
        keystore: keystore_container.keystore(),
        task_manager: &mut task_manager,
        transaction_pool: transaction_pool.clone(),
        rpc_builder: rpc_extensions_builder,
        backend: backend.clone(),
        system_rpc_tx,
        tx_handler_controller,
        sync_service: sync_service.clone(),
        config,
        telemetry: telemetry.as_mut(),
    })?;

    task_manager.spawn_essential_handle().spawn(
        "mc-mapping-sync-worker",
        Some("madara"),
        MappingSyncWorker::<_, _, _, StarknetHasher>::new(
            client.import_notification_stream(),
            Duration::new(6, 0),
            client.clone(),
            backend.clone(),
            madara_backend.clone(),
            3,
            0,
        )
        .for_each(|()| future::ready(())),
    );

    let (commitment_state_diff_tx, commitment_state_diff_rx) = mpsc::channel(5);

    task_manager.spawn_essential_handle().spawn(
        "commitment-state-diff",
        Some("madara"),
        CommitmentStateDiffWorker::<_, _, StarknetHasher>::new(client.clone(), commitment_state_diff_tx)
            .for_each(|()| future::ready(())),
    );

    task_manager.spawn_essential_handle().spawn(
        "commitment-state-logger",
        Some("madara"),
        log_commitment_state_diff(commitment_state_diff_rx),
    );

    // initialize data availability worker
    if let Some((da_layer, da_path)) = da_layer {
        let da_client: Box<dyn DaClient + Send + Sync> = match da_layer {
            DaLayer::Celestia => {
                let celestia_conf = CelestiaConfig::try_from(&da_path)?;
                Box::new(CelestiaClient::try_from(celestia_conf).map_err(|e| ServiceError::Other(e.to_string()))?)
            }
            DaLayer::Ethereum => {
                let ethereum_conf = EthereumConfig::try_from(&da_path)?;
                Box::new(EthereumClient::try_from(ethereum_conf)?)
            }
            DaLayer::Avail => {
                let avail_conf = AvailConfig::try_from(&da_path)?;
                Box::new(AvailClient::try_from(avail_conf).map_err(|e| ServiceError::Other(e.to_string()))?)
            }
        };

        task_manager.spawn_essential_handle().spawn(
            "da-worker-prove",
            Some("madara"),
            DataAvailabilityWorker::prove_current_block(da_client.get_mode(), client.clone(), madara_backend.clone()),
        );
        task_manager.spawn_essential_handle().spawn(
            "da-worker-update",
            Some("madara"),
            DataAvailabilityWorker::update_state(da_client, client.clone(), madara_backend),
        );
    };

    if role.is_authority() {
        // manual-seal authorship
        if !sealing.is_default() {
            log::info!("{} sealing enabled.", sealing);

            run_manual_seal_authorship(
                sealing,
                client,
                transaction_pool,
                select_chain,
                block_import,
                &task_manager,
                prometheus_registry.as_ref(),
                commands_stream,
                telemetry,
            )?;

            network_starter.start_network();

            return Ok(task_manager);
        }

        let proposer_factory = ProposerFactory::new(
            task_manager.spawn_handle(),
            client.clone(),
            transaction_pool.clone(),
            prometheus_registry.as_ref(),
            telemetry.as_ref().map(|x| x.handle()),
        );

        let slot_duration = sc_consensus_aura::slot_duration(&*client)?;

        let aura = sc_consensus_aura::start_aura::<AuraPair, _, _, _, _, _, _, _, _, _, _>(StartAuraParams {
            slot_duration,
            client,
            select_chain,
            block_import,
            proposer_factory,
            create_inherent_data_providers: move |_, ()| {
                let offchain_storage = backend.offchain_storage();
                async move {
                    let timestamp = sp_timestamp::InherentDataProvider::from_system_time();

                    let slot = sp_consensus_aura::inherents::InherentDataProvider::from_timestamp_and_slot_duration(
                        *timestamp,
                        slot_duration,
                    );

                    let ocw_storage = offchain_storage.clone();
                    let prefix = &STORAGE_PREFIX;
                    let key = SEQ_ADDR_STORAGE_KEY;

                    let sequencer_address = if let Some(storage) = ocw_storage {
                        SeqAddrInherentDataProvider::try_from(
                            storage.get(prefix, key).unwrap_or(DEFAULT_SEQUENCER_ADDRESS.to_vec()),
                        )
                        .unwrap_or_default()
                    } else {
                        SeqAddrInherentDataProvider::default()
                    };

                    Ok((slot, timestamp, sequencer_address))
                }
            },
            force_authoring,
            backoff_authoring_blocks,
            keystore: keystore_container.keystore(),
            sync_oracle: sync_service.clone(),
            justification_sync_link: sync_service.clone(),
            block_proposal_slot_portion: SlotProportion::new(2f32 / 3f32),
            max_block_proposal_slot_portion: None,
            telemetry: telemetry.as_ref().map(|x| x.handle()),
            compatibility_mode: Default::default(),
        })?;

        // the AURA authoring task is considered essential, i.e. if it
        // fails we take down the service with it.
        task_manager.spawn_essential_handle().spawn_blocking("aura", Some("block-authoring"), aura);
    }

    if enable_grandpa {
        // if the node isn't actively participating in consensus then it doesn't
        // need a keystore, regardless of which protocol we use below.
        let keystore = if role.is_authority() { Some(keystore_container.keystore()) } else { None };

        let grandpa_config = sc_consensus_grandpa::Config {
            // FIXME #1578 make this available through chainspec
            gossip_duration: Duration::from_millis(333),
            justification_generation_period: GRANDPA_JUSTIFICATION_PERIOD,
            name: Some(name),
            observer_enabled: false,
            keystore,
            local_role: role,
            telemetry: telemetry.as_ref().map(|x| x.handle()),
            protocol_name: grandpa_protocol_name,
        };

        // start the full GRANDPA voter
        // NOTE: non-authorities could run the GRANDPA observer protocol, but at
        // this point the full voter should provide better guarantees of block
        // and vote data availability than the observer. The observer has not
        // been tested extensively yet and having most nodes in a network run it
        // could lead to finality stalls.
        let grandpa_config = sc_consensus_grandpa::GrandpaParams {
            config: grandpa_config,
            link: grandpa_link,
            network,
            sync: Arc::new(sync_service),
            voting_rule: sc_consensus_grandpa::VotingRulesBuilder::default().build(),
            prometheus_registry,
            shared_voter_state: SharedVoterState::empty(),
            telemetry: telemetry.as_ref().map(|x| x.handle()),
            offchain_tx_pool_factory: OffchainTransactionPoolFactory::new(transaction_pool.clone()),
        };

        // the GRANDPA voter task is considered infallible, i.e.
        // if it fails we take down the service with it.
        task_manager.spawn_essential_handle().spawn_blocking(
            "grandpa-voter",
            None,
            sc_consensus_grandpa::run_grandpa_voter(grandpa_config)?,
        );
    }

    network_starter.start_network();
    Ok(task_manager)
}

#[allow(clippy::too_many_arguments)]
fn run_manual_seal_authorship(
    sealing: SealingMode,
    client: Arc<FullClient>,
    transaction_pool: Arc<FullPool<Block, FullClient>>,
    select_chain: FullSelectChain,
    block_import: BoxBlockImport,
    task_manager: &TaskManager,
    prometheus_registry: Option<&Registry>,
    commands_stream: Option<mpsc::Receiver<sc_consensus_manual_seal::rpc::EngineCommand<Hash>>>,
    telemetry: Option<Telemetry>,
) -> Result<(), ServiceError>
where
    RuntimeApi: ConstructRuntimeApi<Block, FullClient>,
    RuntimeApi: Send + Sync + 'static,
{
    let proposer_factory = ProposerFactory::new(
        task_manager.spawn_handle(),
        client.clone(),
        transaction_pool.clone(),
        prometheus_registry,
        telemetry.as_ref().map(|x| x.handle()),
    );

    thread_local!(static TIMESTAMP: RefCell<u64> = RefCell::new(0));

    /// Provide a mock duration starting at 0 in millisecond for timestamp inherent.
    /// Each call will increment timestamp by slot_duration making Aura think time has passed.
    struct MockTimestampInherentDataProvider;

    #[async_trait::async_trait]
    impl sp_inherents::InherentDataProvider for MockTimestampInherentDataProvider {
        async fn provide_inherent_data(
            &self,
            inherent_data: &mut sp_inherents::InherentData,
        ) -> Result<(), sp_inherents::Error> {
            TIMESTAMP.with(|x| {
                *x.borrow_mut() += madara_runtime::SLOT_DURATION;
                inherent_data.put_data(sp_timestamp::INHERENT_IDENTIFIER, &*x.borrow())
            })
        }

        async fn try_handle_error(
            &self,
            _identifier: &sp_inherents::InherentIdentifier,
            _error: &[u8],
        ) -> Option<Result<(), sp_inherents::Error>> {
            // The pallet never reports error.
            None
        }
    }

    let create_inherent_data_providers = move |_, ()| async move {
        let timestamp = MockTimestampInherentDataProvider;
        Ok(timestamp)
    };

    let manual_seal: BoxFuture<_> = match sealing {
        SealingMode::Manual => {
            Box::pin(sc_consensus_manual_seal::run_manual_seal(sc_consensus_manual_seal::ManualSealParams {
                block_import,
                env: proposer_factory,
                client,
                pool: transaction_pool,
                commands_stream: commands_stream.expect("Manual sealing requires a channel from RPC."),
                select_chain,
                consensus_data_provider: None,
                create_inherent_data_providers,
            }))
        }
        SealingMode::Instant { finalize } => {
            let instant_seal_params = sc_consensus_manual_seal::InstantSealParams {
                block_import,
                env: proposer_factory,
                client,
                pool: transaction_pool,
                select_chain,
                consensus_data_provider: None,
                create_inherent_data_providers,
            };
            if finalize {
                Box::pin(sc_consensus_manual_seal::run_instant_seal_and_finalize(instant_seal_params))
            } else {
                Box::pin(sc_consensus_manual_seal::run_instant_seal(instant_seal_params))
            }
        }
        _ => unreachable!("Other sealing modes are not expected in manual-seal."),
    };

    // we spawn the future on a background thread managed by service.
    task_manager.spawn_essential_handle().spawn_blocking("manual-seal", None, manual_seal);
    Ok(())
}

type ChainOpsResult =
    Result<(Arc<FullClient>, Arc<FullBackend>, BasicQueue<Block>, TaskManager, Arc<MadaraBackend>), ServiceError>;

pub fn new_chain_ops(config: &mut Configuration, cli: &Cli, cache_more_things: bool) -> ChainOpsResult {
    config.keystore = sc_service::config::KeystoreConfig::InMemory;
    let sc_service::PartialComponents { client, backend, import_queue, task_manager, other, .. } =
        new_partial::<_>(config, cli, build_aura_grandpa_import_queue, cache_more_things)?;
    Ok((client, backend, import_queue, task_manager, other.3))
}<|MERGE_RESOLUTION|>--- conflicted
+++ resolved
@@ -22,11 +22,8 @@
 use mc_data_availability::{DaClient, DaLayer, DataAvailabilityWorker};
 use mc_mapping_sync::MappingSyncWorker;
 use mc_storage::overrides_handle;
-<<<<<<< HEAD
 use mc_sync_block::sync_with_da;
 use mc_transaction_pool::FullPool;
-=======
->>>>>>> a4f2b54d
 use mp_sequencer_address::{
     InherentDataProvider as SeqAddrInherentDataProvider, DEFAULT_SEQUENCER_ADDRESS, SEQ_ADDR_STORAGE_KEY,
 };
@@ -40,7 +37,7 @@
 use sc_service::error::Error as ServiceError;
 use sc_service::{new_db_backend, Configuration, TaskManager, WarpSyncParams};
 use sc_telemetry::{Telemetry, TelemetryHandle, TelemetryWorker};
-use sc_transaction_pool::FullPool;
+use sc_transaction_pool::FullPool as ScFullPool;
 use sc_transaction_pool_api::OffchainTransactionPoolFactory;
 use sp_api::offchain::OffchainStorage;
 use sp_api::ConstructRuntimeApi;
@@ -94,7 +91,8 @@
         FullBackend,
         FullSelectChain,
         sc_consensus::DefaultImportQueue<Block>,
-        sc_transaction_pool::FullPool<Block, FullClient>,
+        // sc_transaction_pool::FullPool<Block, FullClient>,
+        mc_transaction_pool::FullPool<Block, FullClient>,
         (
             BoxBlockImport,
             sc_consensus_grandpa::LinkHalf<Block, FullClient, FullSelectChain>,
@@ -161,8 +159,17 @@
 
     let select_chain = sc_consensus::LongestChain::new(backend.clone());
 
-    let transaction_pool = sc_transaction_pool::BasicPool::new_full(
-        config.transaction_pool.clone(),
+    // let transaction_pool = sc_transaction_pool::BasicPool::new_full(
+    //     config.transaction_pool.clone(),
+    //     config.role.is_authority().into(),
+    //     config.prometheus_registry(),
+    //     task_manager.spawn_essential_handle(),
+    //     client.clone(),
+    //     cli.run.encrypted_mempool,
+    //     cli.run.using_external_decryptor,
+    // );
+    let transaction_pool = mc_transaction_pool::BasicPool::new_full(
+        mc_transaction_pool::Options::from(config.transaction_pool.clone()),
         config.role.is_authority().into(),
         config.prometheus_registry(),
         task_manager.spawn_essential_handle(),
