use std::path::PathBuf;

use clap::ValueHint::FilePath;
use madara_runtime::SealingMode;
use mc_config::init_config;
use mc_data_availability::DaLayer;
use mc_l1_messages::config::{L1MessagesWorkerConfig, L1MessagesWorkerConfigError};
use mc_settlement::SettlementLayer;
use sc_cli::{Result, RpcMethods, RunCmd, SubstrateCli};
use sc_service::BasePath;
use serde::{Deserialize, Serialize};

use crate::cli::Cli;
use crate::service;

#[derive(Debug, Clone, clap::Args)]
#[group(multiple = true)]
pub struct L1MessagesParams {
    /// Ethereum Provider (Node) Url
    #[clap(
        long,
        value_hint=clap::ValueHint::Url,
        conflicts_with="l1_messages_config",
        requires="l1_contract_address",
    )]
    pub provider_url: Option<String>,

    /// L1 Contract Address
    #[clap(
        long,
        value_hint=clap::ValueHint::Other,
        conflicts_with="l1_messages_config",
        requires="provider_url",
    )]
    pub l1_contract_address: Option<String>,
}

#[derive(Debug, Clone, clap::Args)]
pub struct L1Messages {
    /// Path to configuration file for Ethereum Core Contract Events Listener
    #[clap(
        long,
        conflicts_with_all=["provider_url", "l1_contract_address"],
        value_hint=clap::ValueHint::FilePath,
    )]
    pub l1_messages_config: Option<PathBuf>,

    #[clap(flatten)]
    pub config_params: L1MessagesParams,
}

/// Available Sealing methods.
#[derive(Debug, Copy, Clone, clap::ValueEnum, Default, Serialize, Deserialize)]
pub enum Sealing {
    /// Seal using rpc method.
    #[default]
    Manual,
    /// Seal when transaction is executed. This mode does not finalize blocks, if you want to
    /// finalize blocks use `--sealing=instant-finality`.
    Instant,
    /// Seal when transaction is executed with finalization.
    InstantFinality,
}

impl From<Sealing> for SealingMode {
    fn from(value: Sealing) -> Self {
        match value {
            Sealing::Manual => SealingMode::Manual,
            Sealing::Instant => SealingMode::Instant { finalize: false },
            Sealing::InstantFinality => SealingMode::Instant { finalize: true },
        }
    }
}

#[derive(Clone, Debug, clap::Args)]
pub struct ExtendedRunCmd {
    #[clap(flatten)]
    pub base: RunCmd,

    /// Choose sealing method.
    #[clap(long, value_enum, ignore_case = true)]
    pub sealing: Option<Sealing>,

    #[clap(long)]
    pub encrypted_mempool: bool,

    #[clap(long)]
    pub using_external_decryptor: bool,

    #[clap(long)]
    pub madara_path: Option<String>,

    /// Choose a supported DA Layer
    #[clap(long, ignore_case = true, requires = "da_conf")]
    pub da_layer: Option<DaLayer>,

    /// Path to a file containing the DA configuration
    #[clap(long, value_hint = FilePath, requires = "da_layer")]
    pub da_conf: Option<PathBuf>,

    /// Choose a supported settlement layer
    #[clap(long, ignore_case = true, requires = "settlement_conf")]
    pub settlement: Option<SettlementLayer>,

    /// Path to a file containing the settlement configuration
    #[clap(long, value_hint = FilePath, requires = "settlement")]
    pub settlement_conf: Option<PathBuf>,

    /// When enabled, more information about the blocks and their transaction is cached and stored
    /// in the database.
    ///
    /// This may improve response times for RPCs that require that information, but it also
    /// increases the memory footprint of the node.
    #[clap(long)]
    pub cache: bool,

    /// Configuration for L1 Messages (Syncing) Worker
    #[clap(flatten)]
    pub l1_messages_worker: L1Messages,
}

impl ExtendedRunCmd {
    pub fn base_path(&self) -> Result<BasePath> {
        Ok(self
            .base
            .shared_params
            .base_path()?
            .unwrap_or_else(|| BasePath::from_project("", "", &<Cli as SubstrateCli>::executable_name())))
    }
}

pub fn run_node(mut cli: Cli) -> Result<()> {
    let madara_path = if let Some(madara_path) = cli.run.madara_path.clone() {
        madara_path
    } else {
        let home_path = std::env::var("HOME").unwrap_or(std::env::var("USERPROFILE").unwrap_or(".".into()));
        format!("{}/.madara", home_path)
    };

    init_config(&madara_path);

    if cli.run.base.shared_params.dev {
        override_dev_environment(&mut cli.run);
    }
    let runner = cli.create_runner(&cli.run.base)?;

    let da_config: Option<(DaLayer, PathBuf)> = match cli.run.da_layer {
        Some(da_layer) => {
            let da_conf = cli.run.da_conf.expect("clap requires da_conf when da_layer is present");
            if !da_conf.exists() {
                log::info!("{} does not contain DA config", da_conf.display());
                return Err("DA config not available".into());
            }

            Some((da_layer, da_conf))
        }
        None => {
            log::info!("Madara initialized w/o DA layer");
            None
        }
    };

    let l1_messages_worker_config = extract_l1_messages_worker_config(&cli.run.l1_messages_worker)
        .map_err(|e| sc_cli::Error::Input(e.to_string()))?;

    let settlement_config: Option<(SettlementLayer, PathBuf)> = match cli.run.settlement {
        Some(SettlementLayer::Ethereum) => {
            let settlement_conf = cli.run.settlement_conf.expect("clap requires da_conf when settlement is present");
            if !settlement_conf.exists() {
                return Err(sc_cli::Error::Input(format!(
                    "Ethereum config not found at {}",
                    settlement_conf.display()
                )));
            }
            Some((SettlementLayer::Ethereum, settlement_conf))
        }
        None => {
            log::info!("Madara initialized w/o settlement layer");
            None
        }
    };

    runner.run_node_until_exit(|config| async move {
        let cache = cli.run.cache;
<<<<<<< HEAD
        service::new_full(config, da_config, cli, cache).map_err(sc_cli::Error::Service)
=======
        service::new_full(config, sealing, da_config, cache, l1_messages_worker_config, settlement_config)
            .map_err(sc_cli::Error::Service)
>>>>>>> 2f19a93b
    })
}

fn extract_l1_messages_worker_config(
    run_cmd: &L1Messages,
) -> std::result::Result<Option<L1MessagesWorkerConfig>, L1MessagesWorkerConfigError> {
    if let Some(ref config_path) = run_cmd.l1_messages_config {
        let config = L1MessagesWorkerConfig::new_from_file(config_path)?;
        return Ok(Some(config));
    }

    if let L1MessagesParams { provider_url: Some(url), l1_contract_address: Some(address) } = &run_cmd.config_params {
        let config = L1MessagesWorkerConfig::new_from_params(url, address)?;
        return Ok(Some(config));
    }

    Ok(None)
}

fn override_dev_environment(cmd: &mut ExtendedRunCmd) {
    // create a reproducible dev environment
    // by disabling the default substrate `dev` behaviour
    cmd.base.shared_params.dev = false;
    cmd.base.shared_params.chain = Some("dev".to_string());

    cmd.base.force_authoring = true;
    cmd.base.alice = true;
    cmd.base.tmp = true;

    // we can't set `--rpc-cors=all`, so it needs to be set manually if we want to connect with external
    // hosts
    cmd.base.rpc_external = true;
    cmd.base.rpc_methods = RpcMethods::Unsafe;
}<|MERGE_RESOLUTION|>--- conflicted
+++ resolved
@@ -182,12 +182,8 @@
 
     runner.run_node_until_exit(|config| async move {
         let cache = cli.run.cache;
-<<<<<<< HEAD
-        service::new_full(config, da_config, cli, cache).map_err(sc_cli::Error::Service)
-=======
-        service::new_full(config, sealing, da_config, cache, l1_messages_worker_config, settlement_config)
+        service::new_full(config, da_config, cli, cache, l1_messages_worker_config, settlement_config)
             .map_err(sc_cli::Error::Service)
->>>>>>> 2f19a93b
     })
 }
 
