use crate::commands::{ExtendedRunCmd, SetupCmd};

#[derive(Debug, clap::Parser)]
pub struct Cli {
    #[command(subcommand)]
    pub subcommand: Option<Subcommand>,

    #[clap(flatten)]
    pub run: ExtendedRunCmd,
<<<<<<< HEAD
    // /// Choose sealing method.
    // #[arg(long, value_enum, ignore_case = true)]
    // pub sealing: Option<Sealing>,
}

#[derive(Debug, clap::Args)]
pub struct ExtendedRunCmd {
    #[clap(flatten)]
    pub run_cmd: RunCmd,

    #[clap(long)]
    pub testnet: Option<Testnet>,

    #[clap(long)]
    pub madara_path: Option<PathBuf>,

    #[arg(long, value_enum, ignore_case = true)]
    pub sealing: Option<Sealing>,

    #[clap(long)]
    pub encrypted_mempool: bool,

    #[clap(long)]
    pub using_external_decryptor: bool,
}

#[derive(Debug)]
pub struct ExtendedConfiguration {
    pub sealing: Option<Sealing>,
    pub encrypted_mempool: bool,
    pub using_external_decryptor: bool
=======
>>>>>>> 35286800
}

#[allow(clippy::large_enum_variant)]
#[derive(Debug, clap::Subcommand)]
pub enum Subcommand {
    /// Sub-commands concerned with benchmarking.
    #[command(subcommand)]
    Benchmark(frame_benchmarking_cli::BenchmarkCmd),

    /// Build a chain specification.
    BuildSpec(sc_cli::BuildSpecCmd),

    /// Db meta columns information.
    ChainInfo(sc_cli::ChainInfoCmd),

    /// Validate blocks.
    CheckBlock(sc_cli::CheckBlockCmd),

    /// Export blocks.
    ExportBlocks(sc_cli::ExportBlocksCmd),

    /// Export the state of a given block into a chain spec.
    ExportState(sc_cli::ExportStateCmd),

    /// Import blocks.
    ImportBlocks(sc_cli::ImportBlocksCmd),

    /// Key management cli utilities
    #[command(subcommand)]
    Key(sc_cli::KeySubcommand),

    /// Remove the whole chain.
    PurgeChain(sc_cli::PurgeChainCmd),

    /// Revert the chain to a previous state.
    Revert(sc_cli::RevertCmd),

    /// Setup madara node
    Setup(SetupCmd),

    /// Try some command against runtime state.
    #[cfg(feature = "try-runtime")]
    TryRuntime(try_runtime_cli::TryRuntimeCmd),

    /// Try some command against runtime state. Note: `try-runtime` feature must be enabled.
    #[cfg(not(feature = "try-runtime"))]
    TryRuntime,
}<|MERGE_RESOLUTION|>--- conflicted
+++ resolved
@@ -7,7 +7,6 @@
 
     #[clap(flatten)]
     pub run: ExtendedRunCmd,
-<<<<<<< HEAD
     // /// Choose sealing method.
     // #[arg(long, value_enum, ignore_case = true)]
     // pub sealing: Option<Sealing>,
@@ -38,9 +37,7 @@
 pub struct ExtendedConfiguration {
     pub sealing: Option<Sealing>,
     pub encrypted_mempool: bool,
-    pub using_external_decryptor: bool
-=======
->>>>>>> 35286800
+    pub using_external_decryptor: bool,
 }
 
 #[allow(clippy::large_enum_variant)]
