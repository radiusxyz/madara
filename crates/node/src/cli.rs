--- conflicted
+++ resolved
@@ -7,40 +7,37 @@
 
     #[clap(flatten)]
     pub run: ExtendedRunCmd,
-<<<<<<< HEAD
-    /// Choose sealing method.
-    #[arg(long, value_enum, ignore_case = true)]
-    pub sealing: Option<Sealing>,
+    // /// Choose sealing method.
+    // #[arg(long, value_enum, ignore_case = true)]
+    // pub sealing: Option<Sealing>,
 }
 
-#[derive(Debug, clap::Args)]
-pub struct ExtendedRunCmd {
-    #[clap(flatten)]
-    pub run_cmd: RunCmd,
+// #[derive(Debug, clap::Args)]
+// pub struct ExtendedRunCmd {
+//     #[clap(flatten)]
+//     pub run_cmd: RunCmd,
 
-    #[clap(long)]
-    pub testnet: Option<Testnet>,
+//     #[clap(long)]
+//     pub testnet: Option<Testnet>,
 
-    #[clap(long)]
-    pub madara_path: Option<PathBuf>,
+//     #[clap(long)]
+//     pub madara_path: Option<PathBuf>,
 
-    #[clap(long)]
-    pub encrypted_mempool: bool,
+//     #[clap(long)]
+//     pub encrypted_mempool: bool,
 
-    #[clap(long)]
-    pub using_external_decryptor: bool,
+//     #[clap(long)]
+//     pub using_external_decryptor: bool,
 
-    #[clap(long)]
-    pub chain_spec_url: Option<String>,
+//     #[clap(long)]
+//     pub chain_spec_url: Option<String>,
 
-    #[clap(long)]
-    pub genesis_url: Option<String>,
+//     #[clap(long)]
+//     pub genesis_url: Option<String>,
 
-    #[clap(long)]
-    pub da_layer: Option<DaLayer>,
-=======
->>>>>>> 35286800
-}
+//     #[clap(long)]
+//     pub da_layer: Option<DaLayer>,
+// }
 
 #[allow(clippy::large_enum_variant)]
 #[derive(Debug, clap::Subcommand)]
