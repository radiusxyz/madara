use std::env;

use frame_benchmarking_cli::{BenchmarkCmd, ExtrinsicFactory, SUBSTRATE_REFERENCE_HARDWARE};
use madara_runtime::Block;
use sc_cli::{ChainSpec, SubstrateCli};

use crate::benchmarking::{inherent_benchmark_data, RemarkBuilder};
use crate::cli::{Cli, Subcommand};
use crate::commands::run_node;
use crate::constants::DEV_CHAIN_ID;
#[cfg(feature = "sharingan")]
use crate::constants::SHARINGAN_CHAIN_ID;
use crate::{chain_spec, service};

impl SubstrateCli for Cli {
    fn impl_name() -> String {
        "Madara Node".into()
    }

    fn impl_version() -> String {
        env!("SUBSTRATE_CLI_IMPL_VERSION").into()
    }

    fn description() -> String {
        env!("CARGO_PKG_DESCRIPTION").into()
    }

    fn author() -> String {
        env!("CARGO_PKG_AUTHORS").into()
    }

    fn support_url() -> String {
        "madara.zone".into()
    }

    fn copyright_start_year() -> i32 {
        2017
    }

    fn load_spec(&self, id: &str) -> Result<Box<dyn ChainSpec>, String> {
        Ok(match id {
            DEV_CHAIN_ID => {
                let sealing = self.run.sealing.map(Into::into).unwrap_or_default();
                let base_path = self.run.base_path().map_err(|e| e.to_string())?;
                Box::new(chain_spec::development_config(sealing, base_path)?)
            }
            #[cfg(feature = "sharingan")]
            SHARINGAN_CHAIN_ID => Box::new(chain_spec::ChainSpec::from_json_bytes(
                &include_bytes!("../../../configs/chain-specs/testnet-sharingan-raw.json")[..],
            )?),
            "" | "local" | "madara-local" => {
                let base_path = self.run.base_path().map_err(|e| e.to_string())?;
                Box::new(chain_spec::local_testnet_config(base_path, id)?)
            }
            path_or_url => Box::new(chain_spec::ChainSpec::from_json_file(std::path::PathBuf::from(path_or_url))?),
        })
    }
}

/// Parse and run command line arguments
pub fn run() -> sc_cli::Result<()> {
    let cli = Cli::from_args();

    match cli.subcommand {
        Some(Subcommand::Key(ref cmd)) => cmd.run(&cli),
        Some(Subcommand::BuildSpec(ref cmd)) => {
            let runner = cli.create_runner(cmd)?;
            runner.sync_run(|config| cmd.run(config.chain_spec, config.network))
        }
        Some(Subcommand::CheckBlock(ref cmd)) => {
            let runner = cli.create_runner(cmd)?;
            runner.async_run(|mut config| {
<<<<<<< HEAD
                let (client, _, import_queue, task_manager, _) =
                    service::new_chain_ops(&mut config, &cli, cli.run.cache)?;
=======
                let (client, _, import_queue, task_manager, _) = service::new_chain_ops(&mut config)?;
>>>>>>> 4634579d
                Ok((cmd.run(client, import_queue), task_manager))
            })
        }
        Some(Subcommand::ExportBlocks(ref cmd)) => {
            let runner = cli.create_runner(cmd)?;
            runner.async_run(|mut config| {
<<<<<<< HEAD
                let (client, _, _, task_manager, _) = service::new_chain_ops(&mut config, &cli, cli.run.cache)?;
=======
                let (client, _, _, task_manager, _) = service::new_chain_ops(&mut config)?;
>>>>>>> 4634579d
                Ok((cmd.run(client, config.database), task_manager))
            })
        }
        Some(Subcommand::ExportState(ref cmd)) => {
            let runner = cli.create_runner(cmd)?;
            runner.async_run(|mut config| {
<<<<<<< HEAD
                let (client, _, _, task_manager, _) = service::new_chain_ops(&mut config, &cli, cli.run.cache)?;
=======
                let (client, _, _, task_manager, _) = service::new_chain_ops(&mut config)?;
>>>>>>> 4634579d
                Ok((cmd.run(client, config.chain_spec), task_manager))
            })
        }
        Some(Subcommand::ImportBlocks(ref cmd)) => {
            let runner = cli.create_runner(cmd)?;
            runner.async_run(|mut config| {
<<<<<<< HEAD
                let (client, _, import_queue, task_manager, _) =
                    service::new_chain_ops(&mut config, &cli, cli.run.cache)?;
=======
                let (client, _, import_queue, task_manager, _) = service::new_chain_ops(&mut config)?;
>>>>>>> 4634579d
                Ok((cmd.run(client, import_queue), task_manager))
            })
        }
        Some(Subcommand::PurgeChain(ref cmd)) => {
            let runner = cli.create_runner(cmd)?;
            runner.sync_run(|config| cmd.run(config.database))
        }
        Some(Subcommand::Revert(ref cmd)) => {
            let runner = cli.create_runner(cmd)?;
            runner.async_run(|mut config| {
<<<<<<< HEAD
                let (client, backend, _, task_manager, _) = service::new_chain_ops(&mut config, &cli, cli.run.cache)?;
=======
                let (client, backend, _, task_manager, _) = service::new_chain_ops(&mut config)?;
>>>>>>> 4634579d
                let aux_revert = Box::new(|client, _, blocks| {
                    sc_consensus_grandpa::revert(client, blocks)?;
                    Ok(())
                });
                Ok((cmd.run(client, backend, Some(aux_revert)), task_manager))
            })
        }
        Some(Subcommand::Benchmark(ref cmd)) => {
            let runner = cli.create_runner(cmd)?;

            runner.sync_run(|mut config| {
                // This switch needs to be in the client, since the client decides
                // which sub-commands it wants to support.
                match cmd {
                    BenchmarkCmd::Pallet(cmd) => {
                        if !cfg!(feature = "runtime-benchmarks") {
                            return Err("Runtime benchmarking wasn't enabled when building the node. You can enable \
                                        it with `--features runtime-benchmarks`."
                                .into());
                        }

                        cmd.run::<Block, sp_statement_store::runtime_api::HostFunctions>(config)
                    }
                    BenchmarkCmd::Block(cmd) => {
<<<<<<< HEAD
                        let (client, _, _, _, _) = service::new_chain_ops(&mut config, &cli, cli.run.cache)?;
=======
                        let (client, _, _, _, _) = service::new_chain_ops(&mut config)?;
>>>>>>> 4634579d
                        cmd.run(client)
                    }
                    #[cfg(not(feature = "runtime-benchmarks"))]
                    BenchmarkCmd::Storage(_) => {
                        Err("Storage benchmarking can be enabled with `--features runtime-benchmarks`.".into())
                    }
                    #[cfg(feature = "runtime-benchmarks")]
                    BenchmarkCmd::Storage(cmd) => {
<<<<<<< HEAD
                        let (client, backend, _, _, _) = service::new_chain_ops(&mut config, &cli, cli.run.cache)?;
=======
                        let (client, backend, _, _, _) = service::new_chain_ops(&mut config)?;
>>>>>>> 4634579d
                        let db = backend.expose_db();
                        let storage = backend.expose_storage();

                        cmd.run(config, client, db, storage)
                    }
                    BenchmarkCmd::Overhead(cmd) => {
<<<<<<< HEAD
                        let (client, _, _, _, _) = service::new_chain_ops(&mut config, &cli, cli.run.cache)?;
=======
                        let (client, _, _, _, _) = service::new_chain_ops(&mut config)?;
>>>>>>> 4634579d
                        let ext_builder = RemarkBuilder::new(client.clone());

                        cmd.run(config, client, inherent_benchmark_data()?, Vec::new(), &ext_builder)
                    }
                    BenchmarkCmd::Extrinsic(cmd) => {
<<<<<<< HEAD
                        let (client, _, _, _, _) = service::new_chain_ops(&mut config, &cli, cli.run.cache)?;
=======
                        let (client, _, _, _, _) = service::new_chain_ops(&mut config)?;
>>>>>>> 4634579d
                        // Register the *Remark* builder.
                        let ext_factory = ExtrinsicFactory(vec![Box::new(RemarkBuilder::new(client.clone()))]);

                        cmd.run(client, inherent_benchmark_data()?, Vec::new(), &ext_factory)
                    }
                    BenchmarkCmd::Machine(cmd) => cmd.run(&config, SUBSTRATE_REFERENCE_HARDWARE.clone()),
                }
            })
        }
        #[cfg(feature = "try-runtime")]
        Some(Subcommand::TryRuntime(cmd)) => {
            let runner = cli.create_runner(cmd)?;
            runner.async_run(|config| {
                // we don't need any of the components of new_partial, just a runtime, or a task
                // manager to do `async_run`.
                let registry = config.prometheus_config.as_ref().map(|cfg| &cfg.registry);
                let task_manager = sc_service::TaskManager::new(config.tokio_handle.clone(), registry)
                    .map_err(|e| sc_cli::Error::Service(sc_service::Error::Prometheus(e)))?;
                Ok((cmd.run::<Block, service::ExecutorDispatch>(config), task_manager))
            })
        }
        #[cfg(not(feature = "try-runtime"))]
        Some(Subcommand::TryRuntimeDisabled) => Err("TryRuntime wasn't enabled when building the node. You can \
                                                     enable it with `--features try-runtime`."
            .into()),
        Some(Subcommand::ChainInfo(ref cmd)) => {
            let runner = cli.create_runner(cmd)?;
            runner.sync_run(|config| cmd.run::<Block>(&config))
        }
        Some(Subcommand::Setup(ref cmd)) => cmd.run(),
        None => run_node(cli),
    }
}<|MERGE_RESOLUTION|>--- conflicted
+++ resolved
@@ -70,46 +70,28 @@
         Some(Subcommand::CheckBlock(ref cmd)) => {
             let runner = cli.create_runner(cmd)?;
             runner.async_run(|mut config| {
-<<<<<<< HEAD
-                let (client, _, import_queue, task_manager, _) =
-                    service::new_chain_ops(&mut config, &cli, cli.run.cache)?;
-=======
-                let (client, _, import_queue, task_manager, _) = service::new_chain_ops(&mut config)?;
->>>>>>> 4634579d
+                let (client, _, import_queue, task_manager, _) = service::new_chain_ops(&mut config, &cli)?;
                 Ok((cmd.run(client, import_queue), task_manager))
             })
         }
         Some(Subcommand::ExportBlocks(ref cmd)) => {
             let runner = cli.create_runner(cmd)?;
             runner.async_run(|mut config| {
-<<<<<<< HEAD
-                let (client, _, _, task_manager, _) = service::new_chain_ops(&mut config, &cli, cli.run.cache)?;
-=======
-                let (client, _, _, task_manager, _) = service::new_chain_ops(&mut config)?;
->>>>>>> 4634579d
+                let (client, _, _, task_manager, _) = service::new_chain_ops(&mut config, &cli)?;
                 Ok((cmd.run(client, config.database), task_manager))
             })
         }
         Some(Subcommand::ExportState(ref cmd)) => {
             let runner = cli.create_runner(cmd)?;
             runner.async_run(|mut config| {
-<<<<<<< HEAD
-                let (client, _, _, task_manager, _) = service::new_chain_ops(&mut config, &cli, cli.run.cache)?;
-=======
-                let (client, _, _, task_manager, _) = service::new_chain_ops(&mut config)?;
->>>>>>> 4634579d
+                let (client, _, _, task_manager, _) = service::new_chain_ops(&mut config, &cli)?;
                 Ok((cmd.run(client, config.chain_spec), task_manager))
             })
         }
         Some(Subcommand::ImportBlocks(ref cmd)) => {
             let runner = cli.create_runner(cmd)?;
             runner.async_run(|mut config| {
-<<<<<<< HEAD
-                let (client, _, import_queue, task_manager, _) =
-                    service::new_chain_ops(&mut config, &cli, cli.run.cache)?;
-=======
-                let (client, _, import_queue, task_manager, _) = service::new_chain_ops(&mut config)?;
->>>>>>> 4634579d
+                let (client, _, import_queue, task_manager, _) = service::new_chain_ops(&mut config, &cli)?;
                 Ok((cmd.run(client, import_queue), task_manager))
             })
         }
@@ -120,11 +102,7 @@
         Some(Subcommand::Revert(ref cmd)) => {
             let runner = cli.create_runner(cmd)?;
             runner.async_run(|mut config| {
-<<<<<<< HEAD
-                let (client, backend, _, task_manager, _) = service::new_chain_ops(&mut config, &cli, cli.run.cache)?;
-=======
-                let (client, backend, _, task_manager, _) = service::new_chain_ops(&mut config)?;
->>>>>>> 4634579d
+                let (client, backend, _, task_manager, _) = service::new_chain_ops(&mut config, &cli)?;
                 let aux_revert = Box::new(|client, _, blocks| {
                     sc_consensus_grandpa::revert(client, blocks)?;
                     Ok(())
@@ -149,11 +127,7 @@
                         cmd.run::<Block, sp_statement_store::runtime_api::HostFunctions>(config)
                     }
                     BenchmarkCmd::Block(cmd) => {
-<<<<<<< HEAD
-                        let (client, _, _, _, _) = service::new_chain_ops(&mut config, &cli, cli.run.cache)?;
-=======
-                        let (client, _, _, _, _) = service::new_chain_ops(&mut config)?;
->>>>>>> 4634579d
+                        let (client, _, _, _, _) = service::new_chain_ops(&mut config, &cli)?;
                         cmd.run(client)
                     }
                     #[cfg(not(feature = "runtime-benchmarks"))]
@@ -162,32 +136,20 @@
                     }
                     #[cfg(feature = "runtime-benchmarks")]
                     BenchmarkCmd::Storage(cmd) => {
-<<<<<<< HEAD
-                        let (client, backend, _, _, _) = service::new_chain_ops(&mut config, &cli, cli.run.cache)?;
-=======
-                        let (client, backend, _, _, _) = service::new_chain_ops(&mut config)?;
->>>>>>> 4634579d
+                        let (client, backend, _, _, _) = service::new_chain_ops(&mut config, &cli)?;
                         let db = backend.expose_db();
                         let storage = backend.expose_storage();
 
                         cmd.run(config, client, db, storage)
                     }
                     BenchmarkCmd::Overhead(cmd) => {
-<<<<<<< HEAD
-                        let (client, _, _, _, _) = service::new_chain_ops(&mut config, &cli, cli.run.cache)?;
-=======
-                        let (client, _, _, _, _) = service::new_chain_ops(&mut config)?;
->>>>>>> 4634579d
+                        let (client, _, _, _, _) = service::new_chain_ops(&mut config, &cli)?;
                         let ext_builder = RemarkBuilder::new(client.clone());
 
                         cmd.run(config, client, inherent_benchmark_data()?, Vec::new(), &ext_builder)
                     }
                     BenchmarkCmd::Extrinsic(cmd) => {
-<<<<<<< HEAD
-                        let (client, _, _, _, _) = service::new_chain_ops(&mut config, &cli, cli.run.cache)?;
-=======
-                        let (client, _, _, _, _) = service::new_chain_ops(&mut config)?;
->>>>>>> 4634579d
+                        let (client, _, _, _, _) = service::new_chain_ops(&mut config, &cli)?;
                         // Register the *Remark* builder.
                         let ext_factory = ExtrinsicFactory(vec![Box::new(RemarkBuilder::new(client.clone()))]);
 
