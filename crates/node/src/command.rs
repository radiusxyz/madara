use frame_benchmarking_cli::{BenchmarkCmd, ExtrinsicFactory, SUBSTRATE_REFERENCE_HARDWARE};
use madara_runtime::Block;
<<<<<<< HEAD
use mc_config::init_config;
use sc_cli::{ChainSpec, RpcMethods, RuntimeVersion, SubstrateCli};
=======
use sc_cli::{ChainSpec, RuntimeVersion, SubstrateCli};
>>>>>>> 35286800

use crate::benchmarking::{inherent_benchmark_data, RemarkBuilder};
use crate::cli::{Cli, Subcommand};
use crate::commands::run_node;
use crate::constants::DEV_CHAIN_ID;
#[cfg(feature = "sharingan")]
use crate::constants::SHARINGAN_CHAIN_ID;
use crate::{chain_spec, service};

impl SubstrateCli for Cli {
    fn impl_name() -> String {
        "Madara Node".into()
    }

    fn impl_version() -> String {
        env!("SUBSTRATE_CLI_IMPL_VERSION").into()
    }

    fn description() -> String {
        env!("CARGO_PKG_DESCRIPTION").into()
    }

    fn author() -> String {
        env!("CARGO_PKG_AUTHORS").into()
    }

    fn support_url() -> String {
        "madara.zone".into()
    }

    fn copyright_start_year() -> i32 {
        2017
    }

    fn load_spec(&self, id: &str) -> Result<Box<dyn ChainSpec>, String> {
        Ok(match id {
<<<<<<< HEAD
            "dev" => {
                let enable_manual_seal = self.run.sealing.map(|_| true);
                Box::new(chain_spec::development_config(enable_manual_seal)?)
=======
            DEV_CHAIN_ID => {
                let sealing = self.run.sealing.map(Into::into).unwrap_or_default();
                let base_path = self.run.base_path().map_err(|e| e.to_string())?;
                Box::new(chain_spec::development_config(sealing, base_path)?)
>>>>>>> 35286800
            }
            #[cfg(feature = "sharingan")]
            SHARINGAN_CHAIN_ID => Box::new(chain_spec::ChainSpec::from_json_bytes(
                &include_bytes!("../../../configs/chain-specs/testnet-sharingan-raw.json")[..],
            )?),
            "" | "local" | "madara-local" => {
                let base_path = self.run.base_path().map_err(|e| e.to_string())?;
                Box::new(chain_spec::local_testnet_config(base_path, id)?)
            }
            path_or_url => Box::new(chain_spec::ChainSpec::from_json_file(std::path::PathBuf::from(path_or_url))?),
        })
    }

    fn native_runtime_version(_: &Box<dyn ChainSpec>) -> &'static RuntimeVersion {
        &madara_runtime::VERSION
    }
}

/// Parse and run command line arguments
pub fn run() -> sc_cli::Result<()> {
    let cli = Cli::from_args();

    match cli.subcommand {
        Some(Subcommand::Key(ref cmd)) => cmd.run(&cli),
        Some(Subcommand::BuildSpec(ref cmd)) => {
            let runner = cli.create_runner(cmd)?;
            runner.sync_run(|config| cmd.run(config.chain_spec, config.network))
        }
        Some(Subcommand::CheckBlock(ref cmd)) => {
            let runner = cli.create_runner(cmd)?;
            runner.async_run(|mut config| {
<<<<<<< HEAD
                let (client, _, import_queue, task_manager, _) = service::new_chain_ops(&mut config, &cli)?;
=======
                let (client, _, import_queue, task_manager, _) = service::new_chain_ops(&mut config, cli.run.cache)?;
>>>>>>> 35286800
                Ok((cmd.run(client, import_queue), task_manager))
            })
        }
        Some(Subcommand::ExportBlocks(ref cmd)) => {
            let runner = cli.create_runner(cmd)?;
            runner.async_run(|mut config| {
<<<<<<< HEAD
                let (client, _, _, task_manager, _) = service::new_chain_ops(&mut config, &cli)?;
=======
                let (client, _, _, task_manager, _) = service::new_chain_ops(&mut config, cli.run.cache)?;
>>>>>>> 35286800
                Ok((cmd.run(client, config.database), task_manager))
            })
        }
        Some(Subcommand::ExportState(ref cmd)) => {
            let runner = cli.create_runner(cmd)?;
            runner.async_run(|mut config| {
<<<<<<< HEAD
                let (client, _, _, task_manager, _) = service::new_chain_ops(&mut config, &cli)?;
=======
                let (client, _, _, task_manager, _) = service::new_chain_ops(&mut config, cli.run.cache)?;
>>>>>>> 35286800
                Ok((cmd.run(client, config.chain_spec), task_manager))
            })
        }
        Some(Subcommand::ImportBlocks(ref cmd)) => {
            let runner = cli.create_runner(cmd)?;
            runner.async_run(|mut config| {
<<<<<<< HEAD
                let (client, _, import_queue, task_manager, _) = service::new_chain_ops(&mut config, &cli)?;
=======
                let (client, _, import_queue, task_manager, _) = service::new_chain_ops(&mut config, cli.run.cache)?;
>>>>>>> 35286800
                Ok((cmd.run(client, import_queue), task_manager))
            })
        }
        Some(Subcommand::PurgeChain(ref cmd)) => {
            let runner = cli.create_runner(cmd)?;
            runner.sync_run(|config| cmd.run(config.database))
        }
        Some(Subcommand::Revert(ref cmd)) => {
            let runner = cli.create_runner(cmd)?;
            runner.async_run(|mut config| {
<<<<<<< HEAD
                let (client, backend, _, task_manager, _) = service::new_chain_ops(&mut config, &cli)?;
=======
                let (client, backend, _, task_manager, _) = service::new_chain_ops(&mut config, cli.run.cache)?;
>>>>>>> 35286800
                let aux_revert = Box::new(|client, _, blocks| {
                    sc_consensus_grandpa::revert(client, blocks)?;
                    Ok(())
                });
                Ok((cmd.run(client, backend, Some(aux_revert)), task_manager))
            })
        }
        Some(Subcommand::Benchmark(ref cmd)) => {
            let runner = cli.create_runner(cmd)?;

            runner.sync_run(|mut config| {
                // This switch needs to be in the client, since the client decides
                // which sub-commands it wants to support.
                match cmd {
                    BenchmarkCmd::Pallet(cmd) => {
                        if !cfg!(feature = "runtime-benchmarks") {
                            return Err("Runtime benchmarking wasn't enabled when building the node. You can enable \
                                        it with `--features runtime-benchmarks`."
                                .into());
                        }

                        cmd.run::<Block, service::ExecutorDispatch>(config)
                    }
                    BenchmarkCmd::Block(cmd) => {
<<<<<<< HEAD
                        let (client, _, _, _, _) = service::new_chain_ops(&mut config, &cli)?;
=======
                        let (client, _, _, _, _) = service::new_chain_ops(&mut config, cli.run.cache)?;
>>>>>>> 35286800
                        cmd.run(client)
                    }
                    #[cfg(not(feature = "runtime-benchmarks"))]
                    BenchmarkCmd::Storage(_) => {
                        Err("Storage benchmarking can be enabled with `--features runtime-benchmarks`.".into())
                    }
                    #[cfg(feature = "runtime-benchmarks")]
                    BenchmarkCmd::Storage(cmd) => {
                        let (client, backend, _, _, _) = service::new_chain_ops(&mut config, &cli)?;
                        let db = backend.expose_db();
                        let storage = backend.expose_storage();

                        cmd.run(config, client, db, storage)
                    }
                    BenchmarkCmd::Overhead(cmd) => {
<<<<<<< HEAD
                        let (client, _, _, _, _) = service::new_chain_ops(&mut config, &cli)?;
=======
                        let (client, _, _, _, _) = service::new_chain_ops(&mut config, cli.run.cache)?;
>>>>>>> 35286800
                        let ext_builder = RemarkBuilder::new(client.clone());

                        cmd.run(config, client, inherent_benchmark_data()?, Vec::new(), &ext_builder)
                    }
                    BenchmarkCmd::Extrinsic(cmd) => {
<<<<<<< HEAD
                        let (client, _, _, _, _) = service::new_chain_ops(&mut config, &cli)?;
=======
                        let (client, _, _, _, _) = service::new_chain_ops(&mut config, cli.run.cache)?;
>>>>>>> 35286800
                        // Register the *Remark* builder.
                        let ext_factory = ExtrinsicFactory(vec![Box::new(RemarkBuilder::new(client.clone()))]);

                        cmd.run(client, inherent_benchmark_data()?, Vec::new(), &ext_factory)
                    }
                    BenchmarkCmd::Machine(cmd) => cmd.run(&config, SUBSTRATE_REFERENCE_HARDWARE.clone()),
                }
            })
        }
        #[cfg(feature = "try-runtime")]
        Some(Subcommand::TryRuntime(cmd)) => {
            let runner = cli.create_runner(cmd)?;
            runner.async_run(|config| {
                // we don't need any of the components of new_partial, just a runtime, or a task
                // manager to do `async_run`.
                let registry = config.prometheus_config.as_ref().map(|cfg| &cfg.registry);
                let task_manager = sc_service::TaskManager::new(config.tokio_handle.clone(), registry)
                    .map_err(|e| sc_cli::Error::Service(sc_service::Error::Prometheus(e)))?;
                Ok((cmd.run::<Block, service::ExecutorDispatch>(config), task_manager))
            })
        }
        #[cfg(not(feature = "try-runtime"))]
        Some(Subcommand::TryRuntime) => Err("TryRuntime wasn't enabled when building the node. You can enable it \
                                             with `--features try-runtime`."
            .into()),
        Some(Subcommand::ChainInfo(ref cmd)) => {
            let runner = cli.create_runner(cmd)?;
            runner.sync_run(|config| cmd.run::<Block>(&config))
        }
<<<<<<< HEAD
        None => {
            // when using the --dev flag, every future config should be ignored
            let madara_path = if cli.run.madara_path.is_some() {
                cli.run.madara_path.clone().unwrap().to_str().unwrap().to_string()
            } else {
                let home_path = std::env::var("HOME").unwrap_or(std::env::var("USERPROFILE").unwrap_or(".".into()));
                format!("{}/.madara", home_path)
            };

            init_config(&madara_path);

            if !cli.run.run_cmd.shared_params.dev {
                cli.run.run_cmd.network_params.node_key_params.node_key_file =
                    Some((madara_path.clone() + "/p2p-key.ed25519").into());
                cli.run.run_cmd.shared_params.base_path = Some((madara_path.clone()).into());

                if cli.run.testnet.is_some() {
                    copy_chain_spec(madara_path.clone());

                    match cli.run.testnet {
                        Some(Testnet::Local) => {
                            cli.run.run_cmd.shared_params.chain = Some(madara_path + "/chain-specs/local-raw.json");
                        }
                        Some(Testnet::Sharingan) => {
                            cli.run.run_cmd.shared_params.chain =
                                Some(madara_path + "/chain-specs/testnet-sharingan-raw.json");
                        }
                        None => {}
                    };

                    cli.run.run_cmd.rpc_external = true;
                    cli.run.run_cmd.rpc_methods = RpcMethods::Unsafe;
                }
            }

            let runner = cli.create_runner(&cli.run.run_cmd)?;
            runner.run_node_until_exit(|config| async move {
                service::new_full(config, cli).map_err(sc_cli::Error::Service)
            })
        }
=======
        Some(Subcommand::Setup(ref cmd)) => cmd.run(),
        None => run_node(cli),
>>>>>>> 35286800
    }
}<|MERGE_RESOLUTION|>--- conflicted
+++ resolved
@@ -1,11 +1,7 @@
 use frame_benchmarking_cli::{BenchmarkCmd, ExtrinsicFactory, SUBSTRATE_REFERENCE_HARDWARE};
 use madara_runtime::Block;
-<<<<<<< HEAD
 use mc_config::init_config;
 use sc_cli::{ChainSpec, RpcMethods, RuntimeVersion, SubstrateCli};
-=======
-use sc_cli::{ChainSpec, RuntimeVersion, SubstrateCli};
->>>>>>> 35286800
 
 use crate::benchmarking::{inherent_benchmark_data, RemarkBuilder};
 use crate::cli::{Cli, Subcommand};
@@ -42,16 +38,10 @@
 
     fn load_spec(&self, id: &str) -> Result<Box<dyn ChainSpec>, String> {
         Ok(match id {
-<<<<<<< HEAD
-            "dev" => {
-                let enable_manual_seal = self.run.sealing.map(|_| true);
-                Box::new(chain_spec::development_config(enable_manual_seal)?)
-=======
             DEV_CHAIN_ID => {
                 let sealing = self.run.sealing.map(Into::into).unwrap_or_default();
                 let base_path = self.run.base_path().map_err(|e| e.to_string())?;
                 Box::new(chain_spec::development_config(sealing, base_path)?)
->>>>>>> 35286800
             }
             #[cfg(feature = "sharingan")]
             SHARINGAN_CHAIN_ID => Box::new(chain_spec::ChainSpec::from_json_bytes(
@@ -83,44 +73,28 @@
         Some(Subcommand::CheckBlock(ref cmd)) => {
             let runner = cli.create_runner(cmd)?;
             runner.async_run(|mut config| {
-<<<<<<< HEAD
-                let (client, _, import_queue, task_manager, _) = service::new_chain_ops(&mut config, &cli)?;
-=======
                 let (client, _, import_queue, task_manager, _) = service::new_chain_ops(&mut config, cli.run.cache)?;
->>>>>>> 35286800
                 Ok((cmd.run(client, import_queue), task_manager))
             })
         }
         Some(Subcommand::ExportBlocks(ref cmd)) => {
             let runner = cli.create_runner(cmd)?;
             runner.async_run(|mut config| {
-<<<<<<< HEAD
-                let (client, _, _, task_manager, _) = service::new_chain_ops(&mut config, &cli)?;
-=======
                 let (client, _, _, task_manager, _) = service::new_chain_ops(&mut config, cli.run.cache)?;
->>>>>>> 35286800
                 Ok((cmd.run(client, config.database), task_manager))
             })
         }
         Some(Subcommand::ExportState(ref cmd)) => {
             let runner = cli.create_runner(cmd)?;
             runner.async_run(|mut config| {
-<<<<<<< HEAD
-                let (client, _, _, task_manager, _) = service::new_chain_ops(&mut config, &cli)?;
-=======
                 let (client, _, _, task_manager, _) = service::new_chain_ops(&mut config, cli.run.cache)?;
->>>>>>> 35286800
                 Ok((cmd.run(client, config.chain_spec), task_manager))
             })
         }
         Some(Subcommand::ImportBlocks(ref cmd)) => {
             let runner = cli.create_runner(cmd)?;
             runner.async_run(|mut config| {
-<<<<<<< HEAD
-                let (client, _, import_queue, task_manager, _) = service::new_chain_ops(&mut config, &cli)?;
-=======
                 let (client, _, import_queue, task_manager, _) = service::new_chain_ops(&mut config, cli.run.cache)?;
->>>>>>> 35286800
                 Ok((cmd.run(client, import_queue), task_manager))
             })
         }
@@ -131,11 +105,7 @@
         Some(Subcommand::Revert(ref cmd)) => {
             let runner = cli.create_runner(cmd)?;
             runner.async_run(|mut config| {
-<<<<<<< HEAD
-                let (client, backend, _, task_manager, _) = service::new_chain_ops(&mut config, &cli)?;
-=======
                 let (client, backend, _, task_manager, _) = service::new_chain_ops(&mut config, cli.run.cache)?;
->>>>>>> 35286800
                 let aux_revert = Box::new(|client, _, blocks| {
                     sc_consensus_grandpa::revert(client, blocks)?;
                     Ok(())
@@ -160,11 +130,7 @@
                         cmd.run::<Block, service::ExecutorDispatch>(config)
                     }
                     BenchmarkCmd::Block(cmd) => {
-<<<<<<< HEAD
-                        let (client, _, _, _, _) = service::new_chain_ops(&mut config, &cli)?;
-=======
                         let (client, _, _, _, _) = service::new_chain_ops(&mut config, cli.run.cache)?;
->>>>>>> 35286800
                         cmd.run(client)
                     }
                     #[cfg(not(feature = "runtime-benchmarks"))]
@@ -180,21 +146,13 @@
                         cmd.run(config, client, db, storage)
                     }
                     BenchmarkCmd::Overhead(cmd) => {
-<<<<<<< HEAD
-                        let (client, _, _, _, _) = service::new_chain_ops(&mut config, &cli)?;
-=======
                         let (client, _, _, _, _) = service::new_chain_ops(&mut config, cli.run.cache)?;
->>>>>>> 35286800
                         let ext_builder = RemarkBuilder::new(client.clone());
 
                         cmd.run(config, client, inherent_benchmark_data()?, Vec::new(), &ext_builder)
                     }
                     BenchmarkCmd::Extrinsic(cmd) => {
-<<<<<<< HEAD
-                        let (client, _, _, _, _) = service::new_chain_ops(&mut config, &cli)?;
-=======
                         let (client, _, _, _, _) = service::new_chain_ops(&mut config, cli.run.cache)?;
->>>>>>> 35286800
                         // Register the *Remark* builder.
                         let ext_factory = ExtrinsicFactory(vec![Box::new(RemarkBuilder::new(client.clone()))]);
 
@@ -224,50 +182,47 @@
             let runner = cli.create_runner(cmd)?;
             runner.sync_run(|config| cmd.run::<Block>(&config))
         }
-<<<<<<< HEAD
-        None => {
-            // when using the --dev flag, every future config should be ignored
-            let madara_path = if cli.run.madara_path.is_some() {
-                cli.run.madara_path.clone().unwrap().to_str().unwrap().to_string()
-            } else {
-                let home_path = std::env::var("HOME").unwrap_or(std::env::var("USERPROFILE").unwrap_or(".".into()));
-                format!("{}/.madara", home_path)
-            };
-
-            init_config(&madara_path);
-
-            if !cli.run.run_cmd.shared_params.dev {
-                cli.run.run_cmd.network_params.node_key_params.node_key_file =
-                    Some((madara_path.clone() + "/p2p-key.ed25519").into());
-                cli.run.run_cmd.shared_params.base_path = Some((madara_path.clone()).into());
-
-                if cli.run.testnet.is_some() {
-                    copy_chain_spec(madara_path.clone());
-
-                    match cli.run.testnet {
-                        Some(Testnet::Local) => {
-                            cli.run.run_cmd.shared_params.chain = Some(madara_path + "/chain-specs/local-raw.json");
-                        }
-                        Some(Testnet::Sharingan) => {
-                            cli.run.run_cmd.shared_params.chain =
-                                Some(madara_path + "/chain-specs/testnet-sharingan-raw.json");
-                        }
-                        None => {}
-                    };
-
-                    cli.run.run_cmd.rpc_external = true;
-                    cli.run.run_cmd.rpc_methods = RpcMethods::Unsafe;
-                }
-            }
-
-            let runner = cli.create_runner(&cli.run.run_cmd)?;
-            runner.run_node_until_exit(|config| async move {
-                service::new_full(config, cli).map_err(sc_cli::Error::Service)
-            })
-        }
-=======
+        // None => {
+        //     // when using the --dev flag, every future config should be ignored
+        //     let madara_path = if cli.run.madara_path.is_some() {
+        //         cli.run.madara_path.clone().unwrap().to_str().unwrap().to_string()
+        //     } else {
+        //         let home_path = std::env::var("HOME").unwrap_or(std::env::var("USERPROFILE").unwrap_or(".".into()));
+        //         format!("{}/.madara", home_path)
+        //     };
+
+        //     init_config(&madara_path);
+
+        //     if !cli.run.run_cmd.shared_params.dev {
+        //         cli.run.run_cmd.network_params.node_key_params.node_key_file =
+        //             Some((madara_path.clone() + "/p2p-key.ed25519").into());
+        //         cli.run.run_cmd.shared_params.base_path = Some((madara_path.clone()).into());
+
+        //         if cli.run.testnet.is_some() {
+        //             copy_chain_spec(madara_path.clone());
+
+        //             match cli.run.testnet {
+        //                 Some(Testnet::Local) => {
+        //                     cli.run.run_cmd.shared_params.chain = Some(madara_path + "/chain-specs/local-raw.json");
+        //                 }
+        //                 Some(Testnet::Sharingan) => {
+        //                     cli.run.run_cmd.shared_params.chain =
+        //                         Some(madara_path + "/chain-specs/testnet-sharingan-raw.json");
+        //                 }
+        //                 None => {}
+        //             };
+
+        //             cli.run.run_cmd.rpc_external = true;
+        //             cli.run.run_cmd.rpc_methods = RpcMethods::Unsafe;
+        //         }
+        //     }
+
+        //     let runner = cli.create_runner(&cli.run.run_cmd)?;
+        //     runner.run_node_until_exit(|config| async move {
+        //         service::new_full(config, cli).map_err(sc_cli::Error::Service)
+        //     })
+        // }
         Some(Subcommand::Setup(ref cmd)) => cmd.run(),
         None => run_node(cli),
->>>>>>> 35286800
     }
 }