[package]
name = "madara"
version.workspace = true
edition.workspace = true
description = "Madara node."
authors = [
  "Abdelhamid Bakhta <@keep-starknet-strange>",
  "Substrate DevHub <https://github.com/substrate-developer-hub>",
]
homepage = "https://github.com/keep-starknet-strange/madara"
license = "MIT"
publish = false
repository = "https://github.com/keep-starknet-strange/madara"
build = "build.rs"

[package.metadata.docs.rs]
targets = ["x86_64-unknown-linux-gnu"]

[[bin]]
name = "madara"

[dependencies]
parking_lot = { workspace = true }
async-trait = { workspace = true }
tokio = { workspace = true }
clap = { workspace = true, features = ["derive"] }
futures = { workspace = true, features = ["thread-pool"] }
log = { workspace = true }
md5 = { workspace = true }
serde = { workspace = true }

frame-system = { workspace = true }
mc-sync-block = { workspace = true }
mc-config = { workspace = true }
sc-cli = { workspace = true }
sc-client-api = { workspace = true }
sc-basic-authorship = { workspace = true }
sc-consensus = { workspace = true }
sc-consensus-aura = { workspace = true }
sc-consensus-grandpa = { workspace = true }
sc-consensus-manual-seal = { workspace = true }
sc-executor = { workspace = true }
sc-keystore = { workspace = true }
sc-network = { workspace = true }
sc-network-sync = { workspace = true }
sc-service = { workspace = true }
sc-telemetry = { workspace = true }
sc-transaction-pool-api = { workspace = true }
sp-consensus-aura = { workspace = true }
sp-consensus-grandpa = { workspace = true }
sp-core = { workspace = true }
sp-inherents = { workspace = true }
sp-keyring = { workspace = true }
sp-offchain = { workspace = true }
sp-runtime = { workspace = true }
sp-state-machine = { workspace = true }
sp-timestamp = { workspace = true }
sp-trie = { workspace = true, features = ["default"] }

# These dependencies are used for the node template's RPCs
jsonrpsee = { workspace = true, features = ["server"] }

# Substrate primitives dependencies
sp-api = { workspace = true }
sp-block-builder = { workspace = true }
sp-blockchain = { workspace = true }
# Substrate client dependencies
prometheus-endpoint = { workspace = true }
sc-rpc-api = { workspace = true }
# Substrate frame dependencies
# no substrate frame pallet dependencies for now

# Substrate tools dependencies
substrate-frame-rpc-system = { workspace = true }
# These dependencies are used for runtime benchmarking
frame-benchmarking = { workspace = true }
frame-benchmarking-cli = { workspace = true }

# Starknet
blockifier = { workspace = true }
hex = { workspace = true }
madara-runtime = { workspace = true }
<<<<<<< HEAD
=======
mc-block-proposer = { workspace = true }
mc-commitment-state-diff = { workspace = true }
>>>>>>> 35286800
mc-data-availability = { workspace = true }
mc-db = { workspace = true }
mc-mapping-sync = { workspace = true }
mc-rpc = { workspace = true }
mc-storage = { workspace = true }
mc-transaction-pool = { workspace = true }
pallet-starknet = { workspace = true }
starknet-core = { workspace = true }

# Primitives
mp-block = { workspace = true }
mp-digest-log = { workspace = true }
mp-felt = { workspace = true }
mp-sequencer-address = { workspace = true, features = ["client"] }

# CLI-specific dependencies
try-runtime-cli = { optional = true, git = "https://github.com/paritytech/substrate", branch = "polkadot-v0.9.43" }

reqwest = { workspace = true }
serde_json = { workspace = true }
url = { workspace = true }

[build-dependencies]
substrate-build-script-utils = { workspace = true }

[features]
default = []
# Dependencies that are only required if runtime benchmarking should be build.
runtime-benchmarks = [
  "madara-runtime/runtime-benchmarks",
  "frame-benchmarking/runtime-benchmarks",
  "frame-benchmarking-cli/runtime-benchmarks",
]
# Enable features that allow the runtime to be tried and debugged. Name might be subject to change
# in the near future.
try-runtime = ["madara-runtime/try-runtime", "try-runtime-cli/try-runtime"]
disable-transaction-fee = ["madara-runtime/disable-transaction-fee"]
# Load sharingan chain-specs during the compilation
# This is the way to run a sharingan chain
sharingan = []<|MERGE_RESOLUTION|>--- conflicted
+++ resolved
@@ -80,11 +80,7 @@
 blockifier = { workspace = true }
 hex = { workspace = true }
 madara-runtime = { workspace = true }
-<<<<<<< HEAD
-=======
-mc-block-proposer = { workspace = true }
 mc-commitment-state-diff = { workspace = true }
->>>>>>> 35286800
 mc-data-availability = { workspace = true }
 mc-db = { workspace = true }
 mc-mapping-sync = { workspace = true }
