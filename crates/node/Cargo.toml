--- conflicted
+++ resolved
@@ -20,16 +20,12 @@
 name = "madara"
 
 [dependencies]
-<<<<<<< HEAD
 parking_lot = { workspace = true }
 async-trait = { workspace = true }
 tokio = { workspace = true }
-=======
 # Ethereum
 ethers = { workspace = true, features = ["openssl"] }
 
-async-trait = "0.1"
->>>>>>> 2f19a93b
 clap = { workspace = true, features = ["derive"] }
 futures = { workspace = true, features = ["thread-pool"] }
 log = { workspace = true }
