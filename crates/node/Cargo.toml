[package]
name = "madara"
version.workspace = true
edition.workspace = true
description = "Madara node."
authors = [
  "Abdelhamid Bakhta <@keep-starknet-strange>",
  "Substrate DevHub <https://github.com/substrate-developer-hub>",
]
homepage = "https://github.com/keep-starknet-strange/madara"
license = "MIT"
publish = false
repository = "https://github.com/keep-starknet-strange/madara"
build = "build.rs"

[package.metadata.docs.rs]
targets = ["x86_64-unknown-linux-gnu"]

[[bin]]
name = "madara"

[dependencies]
parking_lot = { workspace = true }
async-trait = { workspace = true }
tokio = { workspace = true }
clap = { workspace = true, features = ["derive"] }
futures = { workspace = true, features = ["thread-pool"] }
log = { workspace = true }
md5 = { workspace = true }
serde = { workspace = true }

frame-system = { workspace = true }
mc-sync-block = { workspace = true }
mc-config = { workspace = true }
sc-cli = { workspace = true }
sc-client-api = { workspace = true }
sc-basic-authorship = { workspace = true }
sc-consensus = { workspace = true }
sc-consensus-aura = { workspace = true }
sc-consensus-grandpa = { workspace = true }
sc-consensus-manual-seal = { workspace = true }
sc-executor = { workspace = true }
sc-keystore = { workspace = true }
sc-network = { workspace = true }
sc-network-sync = { workspace = true }
sc-service = { workspace = true }
sc-telemetry = { workspace = true }
sc-transaction-pool-api = { workspace = true }
sp-consensus-aura = { workspace = true }
sp-consensus-grandpa = { workspace = true }
sp-core = { workspace = true }
sp-inherents = { workspace = true }
sp-keyring = { workspace = true }
sp-offchain = { workspace = true }
sp-runtime = { workspace = true }
sp-state-machine = { workspace = true }
sp-timestamp = { workspace = true }
sp-trie = { workspace = true, features = ["default"] }

# These dependencies are used for the node template's RPCs
jsonrpsee = { workspace = true, features = ["server"] }

# Substrate primitives dependencies
sp-api = { workspace = true }
sp-block-builder = { workspace = true }
sp-blockchain = { workspace = true }
# Substrate client dependencies
prometheus-endpoint = { workspace = true }
sc-rpc-api = { workspace = true }
# Substrate frame dependencies
# no substrate frame pallet dependencies for now

# Substrate tools dependencies
substrate-frame-rpc-system = { workspace = true }
# These dependencies are used for runtime benchmarking
frame-benchmarking = { workspace = true }
frame-benchmarking-cli = { workspace = true }

# Starknet
blockifier = { workspace = true }
hex = { workspace = true }
madara-runtime = { workspace = true }
<<<<<<< HEAD
=======
mc-block-proposer = { workspace = true }
mc-commitment-state-diff = { workspace = true }
mc-data-availability = { workspace = true }
>>>>>>> 35286800
mc-db = { workspace = true }
mc-mapping-sync = { workspace = true }
mc-rpc = { workspace = true }
mc-storage = { workspace = true }
mc-transaction-pool = { workspace = true }
pallet-starknet = { workspace = true }
starknet-core = { workspace = true }

# Primitives
mp-block = { workspace = true }
mp-digest-log = { workspace = true }
mp-felt = { workspace = true }
mp-sequencer-address = { workspace = true, features = ["client"] }

# CLI-specific dependencies
try-runtime-cli = { optional = true, git = "https://github.com/paritytech/substrate", branch = "polkadot-v0.9.43" }

reqwest = { workspace = true }
serde_json = { workspace = true }
url = { workspace = true }

[build-dependencies]
substrate-build-script-utils = { workspace = true }

[features]
default = []
# Dependencies that are only required if runtime benchmarking should be build.
runtime-benchmarks = [
  "madara-runtime/runtime-benchmarks",
  "frame-benchmarking/runtime-benchmarks",
  "frame-benchmarking-cli/runtime-benchmarks",
]
# Enable features that allow the runtime to be tried and debugged. Name might be subject to change
# in the near future.
try-runtime = ["madara-runtime/try-runtime", "try-runtime-cli/try-runtime"]
disable-transaction-fee = ["madara-runtime/disable-transaction-fee"]
# Load sharingan chain-specs during the compilation
# This is the way to run a sharingan chain
sharingan = []<|MERGE_RESOLUTION|>--- conflicted
+++ resolved
@@ -80,12 +80,8 @@
 blockifier = { workspace = true }
 hex = { workspace = true }
 madara-runtime = { workspace = true }
-<<<<<<< HEAD
-=======
-mc-block-proposer = { workspace = true }
 mc-commitment-state-diff = { workspace = true }
 mc-data-availability = { workspace = true }
->>>>>>> 35286800
 mc-db = { workspace = true }
 mc-mapping-sync = { workspace = true }
 mc-rpc = { workspace = true }
