--- conflicted
+++ resolved
@@ -33,7 +33,6 @@
 sc-basic-authorship = { workspace = true }
 sc-cli = { workspace = true }
 sc-client-api = { workspace = true }
-sc-basic-authorship = { workspace = true }
 sc-consensus = { workspace = true }
 sc-consensus-aura = { workspace = true }
 sc-consensus-grandpa = { workspace = true }
@@ -88,12 +87,9 @@
 mc-mapping-sync = { workspace = true }
 mc-rpc = { workspace = true }
 mc-storage = { workspace = true }
-<<<<<<< HEAD
 mc-sync-block = { workspace = true }
 mc-config = { workspace = true }
 mc-transaction-pool = { workspace = true }
-=======
->>>>>>> a4f2b54d
 pallet-starknet = { workspace = true }
 starknet-core = { workspace = true }
 
