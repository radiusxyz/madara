--- conflicted
+++ resolved
@@ -283,11 +283,15 @@
         order: u64,
     ) -> PoolFuture<TxHash<Self>, Self::Error> {
         let pool = self.pool.clone();
-        let at = *at;
+        let at_hash = if let BlockId::Hash(hash) = *at {
+            hash
+        } else {
+            panic!("BlockId is not a hash");
+        };
 
         self.metrics.report(|metrics| metrics.submitted_transactions.inc());
 
-        async move { pool.submit_one(&at, source, xt, Some(order)).await }.boxed()
+        async move { pool.submit_one(at_hash, source, xt, Some(order)).await }.boxed()
     }
 
     fn submit_at_with_order(
@@ -298,11 +302,15 @@
         order: Option<u64>,
     ) -> PoolFuture<TxHashResults<Self, Self::Error>, Self::Error> {
         let pool = self.pool.clone();
-        let at = *at;
+        let at_hash = if let BlockId::Hash(hash) = *at {
+            hash
+        } else {
+            panic!("BlockId is not a hash");
+        };
 
         self.metrics.report(|metrics| metrics.submitted_transactions.inc_by(xts.len() as u64));
 
-        async move { pool.submit_at(&at, source, xts, order).await }.boxed()
+        async move { pool.submit_at(at_hash, source, xts, order).await }.boxed()
     }
 
     fn encrypted_pool(&self) -> Arc<TokioMutex<EncryptedPool>> {
@@ -330,11 +338,7 @@
 
         self.metrics.report(|metrics| metrics.submitted_transactions.inc_by(xts.len() as u64));
 
-<<<<<<< HEAD
-        async move { pool.submit_at(&at, source, xts, None).await }.boxed()
-=======
-        async move { pool.submit_at(at, source, xts).await }.boxed()
->>>>>>> 150b3299
+        async move { pool.submit_at(at, source, xts, None).await }.boxed()
     }
 
     fn submit_one(
@@ -347,11 +351,7 @@
 
         self.metrics.report(|metrics| metrics.submitted_transactions.inc());
 
-<<<<<<< HEAD
-        async move { pool.submit_one(&at, source, xt, None).await }.boxed()
-=======
-        async move { pool.submit_one(at, source, xt).await }.boxed()
->>>>>>> 150b3299
+        async move { pool.submit_one(at, source, xt, None).await }.boxed()
     }
 
     fn submit_and_watch(
@@ -474,18 +474,9 @@
             client.usage_info().chain.best_number,
             client.usage_info().chain.best_hash,
             client.usage_info().chain.finalized_hash,
-<<<<<<< HEAD
             encrypted_mempool,
             using_external_decryptor,
-        ));
-
-        // make transaction pool available for off-chain runtime calls.
-        client.execution_extensions().register_transaction_pool(&pool);
-
-        pool
-=======
         ))
->>>>>>> 150b3299
     }
 }
 
