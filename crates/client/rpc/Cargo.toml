--- conflicted
+++ resolved
@@ -21,14 +21,8 @@
 mc-genesis-data-provider = { workspace = true }
 mc-rpc-core = { workspace = true }
 mc-storage = { workspace = true }
-<<<<<<< HEAD
 mc-transaction-pool = { workspace = true }
-# Substate primitives
-frame-support = { workspace = true }
-frame-system = { workspace = true }
-=======
 pallet-starknet-runtime-api = { workspace = true }
->>>>>>> 4634579d
 sc-transaction-pool = { workspace = true }
 sc-transaction-pool-api = { workspace = true }
 sp-api = { workspace = true }
@@ -41,39 +35,8 @@
 # Substrate client
 sc-client-api = { workspace = true }
 sc-network-sync = { workspace = true }
+
 # Starknet
-<<<<<<< HEAD
-blockifier = { workspace = true, default-features = true }
-starknet-core = { workspace = true }
-starknet-ff = { workspace = true }
-starknet_api = { workspace = true, default-features = true }
-# Others
-anyhow = { workspace = true }
-hex = { workspace = true, default-features = true }
-itertools = { workspace = true }
-jsonrpsee = { workspace = true, default-features = true, features = [
-  "server",
-  "macros",
-] }
-log = { workspace = true, default-features = true }
-mp-transactions = { workspace = true, features = ["client", "serde"] }
-mp-block = { workspace = true, default-features = true }
-mp-fee = { workspace = true, default-features = true }
-mp-felt = { workspace = true, default-features = true }
-mp-hashers = { workspace = true, default-features = true }
-mp-simulations = { workspace = true }
-serde_json = { workspace = true, default-features = true }
-thiserror = { workspace = true }
-starknet-crypto = { workspace = true, default-features = false, features = [
-  "alloc",
-] }
-mc-config = { workspace = true }
-tokio = { workspace = true, default-features = true, features = ["time"] }
-# Encrypted mempool
-rand = "0.8"
-num-bigint = { workspace = true, default-features = false }
-encryptor = { git = "https://github.com/radiusxyz/encryptor" }
-=======
 blockifier = { workspace = true }
 cairo-vm = { workspace = true }
 jsonrpsee = { workspace = true, features = ["server", "macros"] }
@@ -89,7 +52,13 @@
 starknet-ff = { workspace = true }
 starknet_api = { workspace = true }
 thiserror = { workspace = true }
->>>>>>> 4634579d
+starknet-crypto = { workspace = true, features = ["alloc"] }
+mc-config = { workspace = true }
+
+# Encrypted mempool
+rand = "0.8"
+num-bigint = { workspace = true }
+encryptor = { git = "https://github.com/radiusxyz/encryptor" }
 
 [dev-dependencies]
 rstest = { workspace = true }
