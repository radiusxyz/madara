[package]
name = "mc-rpc"
version.workspace = true
edition.workspace = true
description = "Starknet RPC compatibility layer for Substrate"
authors = [
  "Timothée Delabrouille <https://github.com/tdelabro>",
  "Substrate DevHub <https://github.com/substrate-developer-hub>",
]
homepage = "https://github.com/keep-starknet-strange/madara"
license = "MIT"
publish = false
repository = "https://github.com/keep-starknet-strange/madara"

[package.metadata.docs.rs]
targets = ["x86_64-unknown-linux-gnu"]

[dependencies]
parking_lot = { workspace = true }
# Madara runtime
pallet-starknet = { workspace = true, default-features = true }
# Madara client
mc-db = { workspace = true }
mc-rpc-core = { workspace = true }
mc-storage = { workspace = true }
mc-transaction-pool = { workspace = true }
# Substate primitives
frame-support = { workspace = true }
frame-system = { workspace = true }
sc-transaction-pool-api = { workspace = true }
sp-api = { workspace = true, default-features = true }
sp-arithmetic = { workspace = true, default-features = true }
sp-blockchain = { workspace = true, default-features = true }
sp-core = { workspace = true, default-features = true }
sp-io = { workspace = true, default-features = true }
sp-runtime = { workspace = true, default-features = true }
# Substrate client
sc-client-api = { workspace = true, default-features = true }
sc-network-sync = { workspace = true }
# Starknet
blockifier = { workspace = true, default-features = false, features = [
  "testing",
] }
starknet-core = { workspace = true }
starknet-ff = { workspace = true }
starknet_api = { workspace = true, default-features = false }
# Others
hex = { workspace = true, default-features = true }
jsonrpsee = { workspace = true, default-features = true, features = [
  "server",
  "macros",
] }
log = { workspace = true, default-features = true }
mp-block = { workspace = true }
mp-felt = { workspace = true }
mp-hashers = { workspace = true }
mp-transactions = { workspace = true, features = ["client", "serde"] }
serde_json = { workspace = true, default-features = true }
thiserror = { workspace = true }
<<<<<<< HEAD
encryptor = { workspace = true }
vdf = { workspace = true }
starknet-crypto = { workspace = true, default-features = false, features = [
  "alloc",
] }
tokio = { workspace = true }
dotenv = { workspace = true }
num-bigint = { workspace = true, default-features = false }
rand = "0.8"
mc-config = { workspace = true }
=======
tokio = { workspace = true, default-features = true, features = ["time"] }
>>>>>>> d90cb1a3

[dev-dependencies]
rstest = { workspace = true }
pretty_assertions = { workspace = true }<|MERGE_RESOLUTION|>--- conflicted
+++ resolved
@@ -57,20 +57,16 @@
 mp-transactions = { workspace = true, features = ["client", "serde"] }
 serde_json = { workspace = true, default-features = true }
 thiserror = { workspace = true }
-<<<<<<< HEAD
 encryptor = { workspace = true }
 vdf = { workspace = true }
 starknet-crypto = { workspace = true, default-features = false, features = [
   "alloc",
 ] }
-tokio = { workspace = true }
 dotenv = { workspace = true }
 num-bigint = { workspace = true, default-features = false }
 rand = "0.8"
 mc-config = { workspace = true }
-=======
 tokio = { workspace = true, default-features = true, features = ["time"] }
->>>>>>> d90cb1a3
 
 [dev-dependencies]
 rstest = { workspace = true }
