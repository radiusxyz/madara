--- conflicted
+++ resolved
@@ -16,12 +16,9 @@
 targets = ["x86_64-unknown-linux-gnu"]
 
 [dependencies]
-<<<<<<< HEAD
 parking_lot = { workspace = true }
-=======
 # Madara utils
 mc-genesis-data-provider = { workspace = true }
->>>>>>> d4886973
 # Madara runtime
 pallet-starknet = { workspace = true, default-features = true }
 pallet-starknet-runtime-api = { workspace = true, default-features = true }
@@ -57,19 +54,12 @@
   "macros",
 ] }
 log = { workspace = true, default-features = true }
-<<<<<<< HEAD
-mp-block = { workspace = true }
 mp-crypto = { workspace = true }
-mp-felt = { workspace = true }
-mp-hashers = { workspace = true }
 mp-transactions = { workspace = true, features = ["client", "serde"] }
-=======
 mp-block = { workspace = true, default-features = true }
 mp-felt = { workspace = true, default-features = true }
 mp-hashers = { workspace = true, default-features = true }
 mp-simulations = { workspace = true }
-mp-transactions = { workspace = true, features = ["client"] }
->>>>>>> d4886973
 serde_json = { workspace = true, default-features = true }
 thiserror = { workspace = true }
 starknet-crypto = { workspace = true, default-features = false, features = [
