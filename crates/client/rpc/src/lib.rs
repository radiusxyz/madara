//! Starknet RPC server API implementation
//!
//! It uses the madara client and backend in order to answer queries.

mod constants;
mod errors;
mod events;
mod madara_backend_client;
mod trace_api;
mod types;
mod utils;

use std::marker::PhantomData;
use std::sync::Arc;

use encryptor::SequencerPoseidonEncryption;
use errors::StarknetRpcApiError;
use jsonrpsee::core::{async_trait, RpcResult};
use jsonrpsee::types::error::CallError;
use log::error;
use mc_genesis_data_provider::GenesisProvider;
use mc_rpc_core::types::{
    DecryptionInfo, EncryptedInvokeTransactionResult, EncryptedMempoolTransactionResult, ProvideDecryptionKeyResult,
};
pub use mc_rpc_core::utils::*;
pub use mc_rpc_core::{
    Felt, MadaraRpcApiServer, PredeployedAccountWithBalance, StarknetReadRpcApiServer, StarknetTraceRpcApiServer,
    StarknetWriteRpcApiServer,
};
use mc_storage::OverrideHandle;
use mc_transaction_pool::decryptor::Decryptor;
use mc_transaction_pool::{ChainApi, EncryptedTransactionPool, Pool};
use mp_crypto::vdf::{ReturnData, Vdf};
use mp_felt::{Felt252Wrapper, Felt252WrapperError};
use mp_hashers::pedersen::PedersenHasher;
use mp_hashers::HasherT;
use mp_transactions::compute_hash::ComputeTransactionHash;
use mp_transactions::to_starknet_core_transaction::to_starknet_core_tx;
use mp_transactions::{EncryptedInvokeTransaction, InvokeTransaction, TransactionStatus, UserTransaction};
use pallet_starknet_runtime_api::{ConvertTransactionRuntimeApi, StarknetRuntimeApi};
use sc_client_api::backend::{Backend, StorageProvider};
use sc_client_api::BlockBackend;
use sc_network_sync::SyncingService;
use sc_transaction_pool_api::error::{Error as PoolError, IntoPoolError};
use sc_transaction_pool_api::{TransactionPool, TransactionSource};
use sp_api::{ApiError, ProvideRuntimeApi};
use sp_arithmetic::traits::UniqueSaturatedInto;
use sp_blockchain::HeaderBackend;
use sp_core::H256;
use sp_runtime::traits::{Block as BlockT, Header as HeaderT};
use sp_runtime::transaction_validity::InvalidTransaction;
use sp_runtime::DispatchError;
use starknet_api::transaction::Calldata;
use starknet_core::types::{
    BlockHashAndNumber, BlockId, BlockStatus, BlockTag, BlockWithTxHashes, BlockWithTxs, BroadcastedDeclareTransaction,
    BroadcastedDeployAccountTransaction, BroadcastedInvokeTransaction, BroadcastedTransaction, ContractClass,
    DeclareTransactionReceipt, DeclareTransactionResult, DeployAccountTransactionReceipt,
    DeployAccountTransactionResult, EventFilterWithPage, EventsPage, ExecutionResources, ExecutionResult, FeeEstimate,
    FieldElement, FunctionCall, Hash256, InvokeTransactionReceipt, InvokeTransactionResult,
    L1HandlerTransactionReceipt, MaybePendingBlockWithTxHashes, MaybePendingBlockWithTxs,
    MaybePendingTransactionReceipt, MsgFromL1, StateDiff, StateUpdate, SyncStatus, SyncStatusType, Transaction,
    TransactionExecutionStatus, TransactionFinalityStatus, TransactionReceipt,
};
use starknet_core::utils::get_selector_from_name;
use utils::{check_message_validity, sign_message, verify_sign};

use crate::constants::{MAX_EVENTS_CHUNK_SIZE, MAX_EVENTS_KEYS};
use crate::types::RpcEventFilter;
extern crate dotenv;

/// A Starknet RPC server for Madara
pub struct Starknet<A: ChainApi, B: BlockT, BE, G, C, P, H> {
    client: Arc<C>,
    backend: Arc<mc_db::Backend<B>>,
    overrides: Arc<OverrideHandle<B>>,
    pool: Arc<P>,
    #[allow(dead_code)]
    graph: Arc<Pool<A>>,
    sync_service: Arc<SyncingService<B>>,
    starting_block: <<B>::Header as HeaderT>::Number,
    genesis_provider: Arc<G>,
    _marker: PhantomData<(B, BE, H)>,
}

/// Constructor for A Starknet RPC server for Madara
/// # Arguments
// * `client` - The Madara client
// * `backend` - The Madara backend
// * `overrides` - The OverrideHandle
// * `sync_service` - The Substrate client sync service
// * `starting_block` - The starting block for the syncing
// * `hasher` - The hasher used by the runtime
//
// # Returns
// * `Self` - The actual Starknet struct
#[allow(clippy::too_many_arguments)]
impl<A: ChainApi, B: BlockT, BE, G, C, P, H> Starknet<A, B, BE, G, C, P, H> {
    pub fn new(
        client: Arc<C>,
        backend: Arc<mc_db::Backend<B>>,
        overrides: Arc<OverrideHandle<B>>,
        pool: Arc<P>,
        graph: Arc<Pool<A>>,
        sync_service: Arc<SyncingService<B>>,
        starting_block: <<B>::Header as HeaderT>::Number,
        genesis_provider: Arc<G>,
    ) -> Self {
        Self {
            client,
            backend,
            overrides,
            pool,
            graph,
            sync_service,
            starting_block,
            genesis_provider,
            _marker: PhantomData,
        }
    }
}

impl<A: ChainApi, B, BE, G, C, P, H> Starknet<A, B, BE, G, C, P, H>
where
    B: BlockT,
    C: HeaderBackend<B> + 'static,
{
    pub fn current_block_number(&self) -> RpcResult<u64> {
        Ok(UniqueSaturatedInto::<u64>::unique_saturated_into(self.client.info().best_number))
    }
}

impl<A: ChainApi, B, BE, G, C, P, H> Starknet<A, B, BE, G, C, P, H>
where
    B: BlockT,
    C: HeaderBackend<B> + 'static,
{
    pub fn current_spec_version(&self) -> RpcResult<String> {
        Ok("0.4.0".to_string())
    }
}

impl<A: ChainApi, B, BE, G, C, P, H> Starknet<A, B, BE, G, C, P, H>
where
    B: BlockT,
    C: HeaderBackend<B> + 'static,
    H: HasherT + Send + Sync + 'static,
{
    pub fn current_block_hash(&self) -> Result<H256, ApiError> {
        let substrate_block_hash = self.client.info().best_hash;

        let starknet_block = get_block_by_block_hash(self.client.as_ref(), substrate_block_hash).unwrap_or_default();

        Ok(starknet_block.header().hash::<H>().into())
    }

    /// Returns the substrate block hash corresponding to the given Starknet block id
    fn substrate_block_hash_from_starknet_block(&self, block_id: BlockId) -> Result<B::Hash, String> {
        match block_id {
            BlockId::Hash(h) => madara_backend_client::load_hash(
                self.client.as_ref(),
                &self.backend,
                H256::from_slice(&h.to_bytes_be()[..32]),
            )
            .map_err(|e| format!("Failed to load Starknet block hash for Substrate block with hash '{h}': {e}"))?,
            BlockId::Number(n) => <C>::hash(&self.client, UniqueSaturatedInto::unique_saturated_into(n))
                .map_err(|e| format!("Failed to retrieve the hash of block number '{n}': {e}"))?,
            BlockId::Tag(_) => Some(self.client.info().best_hash),
        }
        .ok_or("Failed to retrieve the substrate block id".to_string())
    }

    /// Helper function to get the substrate block number from a Starknet block id
    ///
    /// # Arguments
    ///
    /// * `block_id` - The Starknet block id
    ///
    /// # Returns
    ///
    /// * `u64` - The substrate block number
    fn substrate_block_number_from_starknet_block(&self, block_id: BlockId) -> Result<u64, String> {
        // Short circuit on block number
        if let BlockId::Number(x) = block_id {
            return Ok(x);
        }

        let substrate_block_hash = self.substrate_block_hash_from_starknet_block(block_id)?;

        let starknet_block = get_block_by_block_hash(self.client.as_ref(), substrate_block_hash)
            .ok_or("Failed to retrieve the substrate block number".to_string())?;

        Ok(starknet_block.header().block_number)
    }

    /// Returns a list of all transaction hashes in the given block.
    ///
    /// # Arguments
    ///
    /// * `block_hash` - The hash of the block containing the transactions (starknet block).
    fn get_cached_transaction_hashes(&self, block_hash: H256) -> Option<Vec<H256>> {
        self.backend.mapping().cached_transaction_hashes_from_block_hash(block_hash).unwrap_or_else(|err| {
            error!("{err}");
            None
        })
    }
}

/// Taken from https://github.com/paritytech/substrate/blob/master/client/rpc/src/author/mod.rs#L78
const TX_SOURCE: TransactionSource = TransactionSource::External;

impl<A, B, BE, G, C, P, H> MadaraRpcApiServer for Starknet<A, B, BE, G, C, P, H>
where
    A: ChainApi<Block = B> + 'static,
    B: BlockT,
    BE: Backend<B> + 'static,
    C: HeaderBackend<B> + BlockBackend<B> + StorageProvider<B, BE> + 'static,
    C: ProvideRuntimeApi<B>,
    G: GenesisProvider + Send + Sync + 'static,
    C::Api: StarknetRuntimeApi<B> + ConvertTransactionRuntimeApi<B>,
    P: EncryptedTransactionPool<Block = B> + 'static,
    H: HasherT + Send + Sync + 'static,
{
    fn predeployed_accounts(&self) -> RpcResult<Vec<PredeployedAccountWithBalance>> {
        let genesis_data = self.genesis_provider.load_genesis_data()?;
        let block_id = BlockId::Tag(BlockTag::Latest);
        let fee_token_address: FieldElement = genesis_data.fee_token_address.0;

        Ok(genesis_data
            .predeployed_accounts
            .into_iter()
            .map(|account| {
                let contract_address: FieldElement = account.contract_address.into();
                let balance_string = &self
                    .call(
                        FunctionCall {
                            contract_address: fee_token_address,
                            entry_point_selector: get_selector_from_name("balanceOf")
                                .expect("the provided method name should be a valid ASCII string."),
                            calldata: vec![contract_address],
                        },
                        block_id,
                    )
                    .expect("FunctionCall attributes should be correct.")[0];
                let balance =
                    Felt252Wrapper::from_hex_be(balance_string).expect("`balanceOf` should return a Felt").into();
                PredeployedAccountWithBalance { account, balance }
            })
            .collect::<Vec<_>>())
    }
}

#[async_trait]
impl<A, B, BE, G, C, P, H> StarknetWriteRpcApiServer for Starknet<A, B, BE, G, C, P, H>
where
    A: ChainApi<Block = B> + 'static,
    B: BlockT,
    P: EncryptedTransactionPool<Block = B> + 'static,
    BE: Backend<B> + 'static,
    C: HeaderBackend<B> + BlockBackend<B> + StorageProvider<B, BE> + 'static,
    C: ProvideRuntimeApi<B>,
    C::Api: StarknetRuntimeApi<B> + ConvertTransactionRuntimeApi<B>,
    G: GenesisProvider + Send + Sync + 'static,
    H: HasherT + Send + Sync + 'static,
{
    /// Submit a new declare transaction to be added to the chain
    ///
    /// # Arguments
    ///
    /// * `declare_transaction` - the declare transaction to be added to the chain
    ///
    /// # Returns
    ///
    /// * `declare_transaction_result` - the result of the declare transaction
    async fn add_declare_transaction(
        &self,
        declare_transaction: BroadcastedDeclareTransaction,
    ) -> RpcResult<DeclareTransactionResult> {
        let best_block_hash = self.client.info().best_hash;

        let opt_sierra_contract_class = if let BroadcastedDeclareTransaction::V2(ref tx) = declare_transaction {
            Some(flattened_sierra_to_sierra_contract_class(tx.contract_class.clone()))
        } else {
            None
        };

        let transaction: UserTransaction = declare_transaction.try_into().map_err(|e| {
            error!("Failed to convert BroadcastedDeclareTransaction to UserTransaction, error: {e}");
            StarknetRpcApiError::InternalServerError
        })?;
        let class_hash = match transaction {
            UserTransaction::Declare(ref tx, _) => tx.class_hash(),
            _ => Err(StarknetRpcApiError::InternalServerError)?,
        };

        let current_block_hash = self.client.info().best_hash;
        let contract_class = self
            .overrides
            .for_block_hash(self.client.as_ref(), current_block_hash)
            .contract_class_by_class_hash(current_block_hash, (*class_hash).into());

        if let Some(contract_class) = contract_class {
            error!("Contract class already exists: {:?}", contract_class);
            return Err(StarknetRpcApiError::ClassAlreadyDeclared.into());
        }

        let extrinsic = convert_tx_to_extrinsic(self.client.clone(), best_block_hash, transaction.clone()).await?;

        {
            let encrypted_mempool = self.pool.encrypted_mempool().clone();
            let mut locked_encrypted_mempool = encrypted_mempool.lock().await;

            if locked_encrypted_mempool.is_using_encrypted_mempool() {
                let block_height = self.current_block_number()?;
                let block_encrypted_transaction_pool =
                    locked_encrypted_mempool.get_or_init_block_encrypted_transaction_pool(block_height);

                let order = block_encrypted_transaction_pool.get_order();
                block_encrypted_transaction_pool.increase_raw_tx_count();

                log::info!("Submit extrinsic with order");
                submit_extrinsic_with_order(self.pool.clone(), best_block_hash, extrinsic, order).await?;
            } else {
                log::info!("Submit extrinsic without order");
                submit_extrinsic(self.pool.clone(), best_block_hash, extrinsic).await?;
            }
        }

        let chain_id = Felt252Wrapper(self.chain_id()?.0);

        let tx_hash = transaction.compute_hash::<H>(chain_id, false).into();

        if let Some(sierra_contract_class) = opt_sierra_contract_class {
            if let Some(e) = self
                .backend
                .sierra_classes()
                .store_sierra_class(Felt252Wrapper::from(class_hash.0).into(), sierra_contract_class)
                .err()
            {
                log::error!("Failed to store the sierra contract class for declare tx `{tx_hash:x}`: {e}")
            }
        }

        Ok(DeclareTransactionResult { transaction_hash: tx_hash, class_hash: class_hash.0 })
    }

    /// Add an Invoke Transaction to invoke a contract function with order or without order
    ///
    /// # Arguments
    ///
    /// * `invoke tx` - <https://docs.starknet.io/documentation/architecture_and_concepts/Blocks/transactions/#invoke_transaction>
    ///
    /// # Returns
    ///
    /// * `transaction_hash` - transaction hash corresponding to the invocation
    async fn add_invoke_transaction(
        &self,
        invoke_transaction: BroadcastedInvokeTransaction,
    ) -> RpcResult<InvokeTransactionResult> {
        let best_block_hash = self.client.info().best_hash;

        let transaction: UserTransaction = invoke_transaction.try_into().map_err(|e| {
            error!("Failed to convert BroadcastedInvokeTransaction to UserTransaction: {e}");
            StarknetRpcApiError::InternalServerError
        })?;

        let extrinsic = convert_tx_to_extrinsic(self.client.clone(), best_block_hash, transaction.clone()).await?;

        {
            let encrypted_mempool = self.pool.encrypted_mempool().clone();
            let mut locked_encrypted_mempool = encrypted_mempool.lock().await;

            if !locked_encrypted_mempool.is_using_encrypted_mempool() {
                submit_extrinsic(self.pool.clone(), best_block_hash, extrinsic).await?;
            } else {
                let block_height = self.current_block_number()?;
                let encrypted_transaction_block =
                    locked_encrypted_mempool.get_or_init_block_encrypted_transaction_pool(block_height);

                // If the block_transaction_pool is closed, the order should get from next block_transaction_pool
                let target_block_transaction_pool = if encrypted_transaction_block.is_closed() {
                    let next_block_height = block_height + 1;

                    log::info!("{block_height} is closed.. push on next block transaction pool on {next_block_height}",);

                    locked_encrypted_mempool.get_or_init_block_encrypted_transaction_pool(next_block_height)
                } else {
                    encrypted_transaction_block
                };

                let order = target_block_transaction_pool.increase_raw_tx_count() - 1;

                submit_extrinsic_with_order(self.pool.clone(), best_block_hash, extrinsic, order).await?;
            }
        }

        let chain_id = Felt252Wrapper(self.chain_id()?.0);

        Ok(InvokeTransactionResult { transaction_hash: transaction.compute_hash::<H>(chain_id, false).into() })
    }

    /// Add an Deploy Account Transaction
    ///
    /// # Arguments
    ///
    /// * `deploy account transaction` - <https://docs.starknet.io/documentation/architecture_and_concepts/Blocks/transactions/#deploy_account_transaction>
    ///
    /// # Returns
    ///
    /// * `transaction_hash` - transaction hash corresponding to the invocation
    /// * `contract_address` - address of the deployed contract account
    async fn add_deploy_account_transaction(
        &self,
        deploy_account_transaction: BroadcastedDeployAccountTransaction,
    ) -> RpcResult<DeployAccountTransactionResult> {
        let best_block_hash = self.client.info().best_hash;

        let transaction: UserTransaction = deploy_account_transaction.try_into().map_err(|e| {
            error!("Failed to convert BroadcastedDeployAccountTransaction to UserTransaction, error: {e}",);
            StarknetRpcApiError::InternalServerError
        })?;

        let extrinsic = convert_tx_to_extrinsic(self.client.clone(), best_block_hash, transaction.clone()).await?;

        {
            let encrypted_mempool = self.pool.encrypted_mempool().clone();
            let mut locked_encrypted_mempool = encrypted_mempool.lock().await;

            match locked_encrypted_mempool.is_using_encrypted_mempool() {
                true => {
                    let block_height = self.current_block_number()?;
                    let block_encrypted_transaction_pool =
                        locked_encrypted_mempool.get_or_init_block_encrypted_transaction_pool(block_height);

                    let order = block_encrypted_transaction_pool.get_order();
                    block_encrypted_transaction_pool.increase_raw_tx_count();

                    log::info!("Submit extrinsic with order");
                    submit_extrinsic_with_order(self.pool.clone(), best_block_hash, extrinsic, order).await?;
                }
                false => {
                    log::info!("Submit extrinsic without order");
                    submit_extrinsic(self.pool.clone(), best_block_hash, extrinsic).await?;
                }
            }
        }

        let chain_id = Felt252Wrapper(self.chain_id()?.0);
        let account_address = match &transaction {
            UserTransaction::DeployAccount(tx) => tx.account_address(),
            _ => Err(StarknetRpcApiError::InternalServerError)?,
        };

        Ok(DeployAccountTransactionResult {
            transaction_hash: transaction.compute_hash::<H>(chain_id, false).into(),
            contract_address: account_address.into(),
        })
    }

    async fn add_encrypted_invoke_transaction(
        &self,
        encrypted_invoke_transaction: EncryptedInvokeTransaction,
    ) -> RpcResult<EncryptedMempoolTransactionResult> {
        let encrypted_mempool = self.pool.encrypted_mempool();
        let mut block_height = self.current_block_number()?;

        let order = {
            let mut locked_encrypted_mempool = encrypted_mempool.lock().await;

            if !locked_encrypted_mempool.is_using_encrypted_mempool() {
                return Err(StarknetRpcApiError::EncryptedMempoolDisabled.into());
            }

            let mut encrypted_transaction_pool =
                locked_encrypted_mempool.get_or_init_block_encrypted_transaction_pool(block_height);

            if encrypted_transaction_pool.is_closed() {
                block_height += 1;
                log::info!("{} is closed.. push on next block transaction pool on {}", block_height - 1, block_height);
                encrypted_transaction_pool =
                    locked_encrypted_mempool.get_or_init_block_encrypted_transaction_pool(block_height);
            }

            encrypted_transaction_pool.add_encrypted_invoke_tx(encrypted_invoke_transaction.clone())
        };

        let encrypted_invoke_transaction_string = serde_json::to_string(&encrypted_invoke_transaction)?;
        let encrypted_invoke_transaction_bytes = encrypted_invoke_transaction_string.as_bytes();
        let encrypted_tx_info_hash = PedersenHasher::hash_bytes(encrypted_invoke_transaction_bytes);
        let message = format!("{},{},{}", block_height, order, encrypted_tx_info_hash.0.to_string());

        let signature = sign_message(message)?;

        Ok(EncryptedMempoolTransactionResult { block_number: block_height, order, signature })
    }

    async fn provide_decryption_key(&self, decryption_info: DecryptionInfo) -> RpcResult<ProvideDecryptionKeyResult> {
        let encrypted_mempool = self.pool.encrypted_mempool().clone();
        let block_height = decryption_info.block_number;

        let encrypted_invoke_transaction = {
            let mut locked_encrypted_mempool = encrypted_mempool.lock().await;

            if !locked_encrypted_mempool.is_using_encrypted_mempool() {
                return Err(StarknetRpcApiError::EncryptedMempoolDisabled.into());
            }

            let block_transaction_pool =
                locked_encrypted_mempool.get_mut_block_encrypted_transaction_pool(&block_height).ok_or({
                    error!("Failed to get block transaction pool for block height: {block_height}");
                    StarknetRpcApiError::InternalServerError
                })?;

            let encrypted_invoke_transaction = block_transaction_pool
                .get_encrypted_invoke_tx(decryption_info.order)
                .map_err(|_| {
                    error!(
                        "Not exist encrypted invoke transaction (block number: {}, order: {})",
                        decryption_info.block_number, decryption_info.order
                    );
                    StarknetRpcApiError::InternalServerError
                })?
                .clone();

            block_transaction_pool
                .update_decryption_keys(decryption_info.order, decryption_info.decryption_key.as_str());

            encrypted_invoke_transaction
        };

        let encrypted_invoke_transaction_string = serde_json::to_string(&encrypted_invoke_transaction)?;
        let encrypted_invoke_transaction_bytes = encrypted_invoke_transaction_string.as_bytes();
        let encrypted_tx_info_hash = PedersenHasher::hash_bytes(encrypted_invoke_transaction_bytes);
        let message = format!(
            "{},{},{}",
            decryption_info.block_number,
            decryption_info.order,
            encrypted_tx_info_hash.0.to_string()
        );

        match verify_sign(
            message,
            FieldElement::from(decryption_info.signature[0]),
            FieldElement::from(decryption_info.signature[1]),
        ) {
            true => {
                let invoke_tx = Decryptor::default()
                    .decrypt_encrypted_invoke_transaction(
                        encrypted_invoke_transaction,
                        Some(decryption_info.decryption_key),
                    )
                    .await
                    .map_err(|e| {
                        error!("Failed to decrypt encrypted invoke transaction: {e}");
                        StarknetRpcApiError::InternalServerError
                    })?;

                {
                    let mut locked_encrypted_mempool = encrypted_mempool.lock().await;

                    let block_tx_pool = locked_encrypted_mempool
                        .get_mut_block_encrypted_transaction_pool(&block_height)
                        .ok_or_else(|| {
                            error!("Failed to get txs for block height: {block_height}");
                            StarknetRpcApiError::InternalServerError
                        })?;

                    block_tx_pool.increase_decrypted_tx_count();
                }

                let chain_id = Felt252Wrapper(self.chain_id()?.0);
                let best_block_hash = self.client.info().best_hash;
                let transaction: UserTransaction = UserTransaction::Invoke(invoke_tx.clone());

                let extrinsic =
                    convert_tx_to_extrinsic(self.client.clone(), best_block_hash, transaction.clone()).await?;
                submit_extrinsic_with_order(self.pool.clone(), best_block_hash, extrinsic, decryption_info.order)
                    .await?;

                Ok(ProvideDecryptionKeyResult {
                    transaction_hash: transaction.compute_hash::<H>(chain_id, false).into(),
                })
            }
            false => {
                return Err(StarknetRpcApiError::InvalidSignature.into());
            }
        }
    }

    // Todo(jaemin): To be removed. This is for testing.
    fn encrypt_invoke_transaction(
        &self,
        invoke_transaction: BroadcastedInvokeTransaction,
        t: u64, // Time - The number of calculations for how much time should be taken in VDF
    ) -> RpcResult<EncryptedInvokeTransactionResult> {
        let base = 10; // Expression base (e.g. 10 == decimal / 16 == hex)
        let lambda = 2048; // N's bits (ex. RSA-2048 => lambda = 2048)
        let vdf: Vdf = Vdf::new(lambda, base);

        let param = vdf.setup(t); // Generate parameters (it returns value as json string)
        let params: ReturnData = serde_json::from_str(param.as_str())?; // Parsing parameters

        // 1. Use trapdoor
        let y = vdf.evaluate_with_trapdoor(params.t, params.g.clone(), params.n.clone(), params.remainder.clone());

        let invoke_tx = UserTransaction::try_from(invoke_transaction).map_err(|e| {
            error!("Failed to convert BroadcastedInvokeTransaction to UserTransaction: {e:?}");
            StarknetRpcApiError::InternalServerError
        })?;
        let invoke_tx_str: String = match invoke_tx {
            UserTransaction::Invoke(invoke_tx) => serde_json::to_string(&invoke_tx)?,
            _ => {
                log::error!("Try to encrypt not invoke transaction");
                return Err(StarknetRpcApiError::InternalServerError.into());
            }
        };

        if !check_message_validity(invoke_tx_str.as_bytes()) {
            log::error!("Invalid invoke transaction");
            return Err(StarknetRpcApiError::InternalServerError.into());
        }

        let encryption_key = SequencerPoseidonEncryption::calculate_secret_key(y.as_bytes());
        let (encrypted_data, nonce, _, _) = SequencerPoseidonEncryption::new().encrypt(invoke_tx_str, encryption_key);
        Ok(EncryptedInvokeTransactionResult {
            encrypted_invoke_transaction: EncryptedInvokeTransaction {
                encrypted_data,
                nonce: format!("{nonce:x}"),
                t,
                g: params.g.clone(),
                n: params.n.clone(),
            },
            decryption_key: y,
        })
    }

    async fn decrypt_encrypted_invoke_transaction(
        &self,
        encrypted_invoke_transaction: EncryptedInvokeTransaction,
        decryption_key: Option<String>,
    ) -> RpcResult<InvokeTransaction> {
        Decryptor::default()
            .decrypt_encrypted_invoke_transaction(encrypted_invoke_transaction, decryption_key)
            .await
            .map_err(|e| {
                error!("{e}");
                StarknetRpcApiError::InternalServerError.into()
            })
    }
}

#[async_trait]
#[allow(unused_variables)]
impl<A, B, BE, G, C, P, H> StarknetReadRpcApiServer for Starknet<A, B, BE, G, C, P, H>
where
    A: ChainApi<Block = B> + 'static,
    B: BlockT,
    P: EncryptedTransactionPool<Block = B> + 'static,
    BE: Backend<B> + 'static,
    C: HeaderBackend<B> + BlockBackend<B> + StorageProvider<B, BE> + 'static,
    C: ProvideRuntimeApi<B>,
    C::Api: StarknetRuntimeApi<B> + ConvertTransactionRuntimeApi<B>,
    G: GenesisProvider + Send + Sync + 'static,
    H: HasherT + Send + Sync + 'static,
{
    /// Returns the Version of the StarkNet JSON-RPC Specification Being Used
    ///
    /// This method provides the version of the StarkNet JSON-RPC specification that the node is
    /// currently using. The version is returned as a semantic versioning (SemVer) string.
    ///
    /// # Arguments
    ///
    /// This method does not take any arguments.
    ///
    /// # Returns
    ///
    /// * `spec_version` - A string representing the SemVer of the StarkNet JSON-RPC specification
    ///   being used.
    fn spec_version(&self) -> RpcResult<String> {
        self.current_spec_version()
    }

    /// Get the Most Recent Accepted Block Number
    ///
    /// ### Arguments
    ///
    /// This function does not take any arguments.
    ///
    /// ### Returns
    ///
    /// * `block_number` - The latest block number of the current network.
    fn block_number(&self) -> RpcResult<u64> {
        self.current_block_number()
    }

    /// Get the Most Recent Accepted Block Hash and Number
    ///
    /// ### Arguments
    ///
    /// This function does not take any arguments.
    ///
    /// ### Returns
    ///
    /// * `block_hash_and_number` - A tuple containing the latest block hash and number of the
    ///   current network.
    fn block_hash_and_number(&self) -> RpcResult<BlockHashAndNumber> {
        let block_number = self.current_block_number()?;
        let block_hash = self.current_block_hash().map_err(|e| {
            error!("Failed to retrieve the current block hash: {}", e);
            StarknetRpcApiError::NoBlocks
        })?;

        Ok(BlockHashAndNumber {
            block_hash: FieldElement::from_byte_slice_be(block_hash.as_bytes()).unwrap(),
            block_number,
        })
    }

    /// Get the Number of Transactions in a Given Block
    ///
    /// ### Arguments
    ///
    /// * `block_id` - The identifier of the requested block. This can be the hash of the block, the
    ///   block's number (height), or a specific block tag.
    ///
    /// ### Returns
    ///
    /// * `transaction_count` - The number of transactions in the specified block.
    ///
    /// ### Errors
    ///
    /// This function may return a `BLOCK_NOT_FOUND` error if the specified block does not exist in
    /// the blockchain.
    fn get_block_transaction_count(&self, block_id: BlockId) -> RpcResult<u128> {
        let substrate_block_hash = self.substrate_block_hash_from_starknet_block(block_id).map_err(|e| {
            error!("'{e}'");
            StarknetRpcApiError::BlockNotFound
        })?;

        let starknet_block = get_block_by_block_hash(self.client.as_ref(), substrate_block_hash).unwrap_or_default();

        Ok(starknet_block.header().transaction_count)
    }

    /// Gets the Transaction Status, Including Mempool Status and Execution Details
    ///
    /// This method retrieves the status of a specified transaction. It provides information on
    /// whether the transaction is still in the mempool, has been executed, or dropped from the
    /// mempool. The status includes both finality status and execution status of the
    /// transaction.
    ///
    /// ### Arguments
    ///
    /// * `transaction_hash` - The hash of the transaction for which the status is requested.
    ///
    /// ### Returns
    ///
    /// * `transaction_status` - An object containing the transaction status details:
    ///   - `finality_status`: The finality status of the transaction, indicating whether it is
    ///     confirmed, pending, or rejected.
    ///   - `execution_status`: The execution status of the transaction, providing details on the
    ///     execution outcome if the transaction has been processed.
    fn get_transaction_status(&self, transaction_hash: FieldElement) -> RpcResult<TransactionStatus> {
        let substrate_block_hash = self
            .backend
            .mapping()
            .block_hash_from_transaction_hash(H256::from(transaction_hash.to_bytes_be()))
            .map_err(|e| {
                error!("Failed to get transaction's substrate block hash from mapping_db: {e}");
                StarknetRpcApiError::TxnHashNotFound
            })?
            .ok_or(StarknetRpcApiError::TxnHashNotFound)?;

        let starknet_block = get_block_by_block_hash(self.client.as_ref(), substrate_block_hash)
            .ok_or(StarknetRpcApiError::BlockNotFound)?;

        let chain_id = self.chain_id()?.0.into();

        let starknet_tx =
            if let Some(tx_hashes) = self.get_cached_transaction_hashes(starknet_block.header().hash::<H>().into()) {
                tx_hashes
                    .into_iter()
                    .zip(starknet_block.transactions())
                    .find(|(tx_hash, _)| *tx_hash == Felt252Wrapper(transaction_hash).into())
                    .map(|(_, tx)| to_starknet_core_tx(tx.clone(), transaction_hash))
            } else {
                starknet_block
                    .transactions()
                    .iter()
                    .find(|tx| tx.compute_hash::<H>(chain_id, false).0 == transaction_hash)
                    .map(|tx| to_starknet_core_tx(tx.clone(), transaction_hash))
            };

        let execution_status = {
            let revert_error = self
                .client
                .runtime_api()
                .get_tx_execution_outcome(substrate_block_hash, Felt252Wrapper(transaction_hash).into())
                .map_err(|e| {
                    error!(
                        "Failed to get transaction execution outcome. Substrate block hash: {substrate_block_hash}, \
                         transaction hash: {transaction_hash}, error: {e}"
                    );
                    StarknetRpcApiError::InternalServerError
                })?;

            if revert_error.is_none() {
                TransactionExecutionStatus::Succeeded
            } else {
                TransactionExecutionStatus::Reverted
            }
        };

        Ok(TransactionStatus { finality_status: TransactionFinalityStatus::AcceptedOnL2, execution_status })
    }

    /// Get the value of the storage at the given address and key.
    ///
    /// This function retrieves the value stored in a specified contract's storage, identified by a
    /// contract address and a storage key, within a specified block in the current network.
    ///
    /// ### Arguments
    ///
    /// * `contract_address` - The address of the contract to read from. This parameter identifies
    ///   the contract whose storage is being queried.
    /// * `key` - The key to the storage value for the given contract. This parameter specifies the
    ///   particular storage slot to be queried.
    /// * `block_id` - The hash of the requested block, or number (height) of the requested block,
    ///   or a block tag. This parameter defines the state of the blockchain at which the storage
    ///   value is to be read.
    ///
    /// ### Returns
    ///
    /// Returns the value at the given key for the given contract, represented as a `FieldElement`.
    /// If no value is found at the specified storage key, returns 0.
    ///
    /// ### Errors
    ///
    /// This function may return errors in the following cases:
    ///
    /// * `BLOCK_NOT_FOUND` - If the specified block does not exist in the blockchain.
    /// * `CONTRACT_NOT_FOUND` - If the specified contract does not exist or is not deployed at the
    ///   given `contract_address` in the specified block.
    /// * `STORAGE_KEY_NOT_FOUND` - If the specified storage key does not exist within the given
    ///   contract.
    fn get_storage_at(&self, contract_address: FieldElement, key: FieldElement, block_id: BlockId) -> RpcResult<Felt> {
        let substrate_block_hash = self.substrate_block_hash_from_starknet_block(block_id).map_err(|e| {
            error!("'{e}'");
            StarknetRpcApiError::BlockNotFound
        })?;

        let contract_address = Felt252Wrapper(contract_address).into();
        let key = Felt252Wrapper(key).into();

        let value = self
            .overrides
            .for_block_hash(self.client.as_ref(), substrate_block_hash)
            .get_storage_by_storage_key(substrate_block_hash, contract_address, key)
            .ok_or_else(|| {
                error!("Failed to retrieve storage at '{contract_address:?}' and '{key:?}'");
                StarknetRpcApiError::ContractNotFound
            })?;

        Ok(Felt(Felt252Wrapper::from(value).into()))
    }

    /// Call a Function in a Contract Without Creating a Transaction
    ///
    /// ### Arguments
    ///
    /// * `request` - The details of the function call to be made. This includes information such as
    ///   the contract address, function signature, and arguments.
    /// * `block_id` - The identifier of the block used to reference the state or call the
    ///   transaction on. This can be the hash of the block, its number (height), or a specific
    ///   block tag.
    ///
    /// ### Returns
    ///
    /// * `result` - The function's return value, as defined in the Cairo output. This is an array
    ///   of field elements (`Felt`).
    ///
    /// ### Errors
    ///
    /// This method may return the following errors:
    /// * `CONTRACT_NOT_FOUND` - If the specified contract address does not exist.
    /// * `CONTRACT_ERROR` - If there is an error with the contract or the function call.
    /// * `BLOCK_NOT_FOUND` - If the specified block does not exist in the blockchain.
    fn call(&self, request: FunctionCall, block_id: BlockId) -> RpcResult<Vec<String>> {
        let substrate_block_hash = self.substrate_block_hash_from_starknet_block(block_id).map_err(|e| {
            error!("'{e}'");
            StarknetRpcApiError::BlockNotFound
        })?;

        let runtime_api = self.client.runtime_api();

        let calldata = Calldata(Arc::new(request.calldata.iter().map(|x| Felt252Wrapper::from(*x).into()).collect()));

        let result = runtime_api
            .call(
                substrate_block_hash,
                Felt252Wrapper(request.contract_address).into(),
                Felt252Wrapper(request.entry_point_selector).into(),
                calldata,
            )
            .map_err(|e| {
                error!("Request parameters error: {e}");
                StarknetRpcApiError::InternalServerError
            })?;

        let result = convert_error(self.client.clone(), substrate_block_hash, result)?;

        Ok(result.iter().map(|x| format!("{:#x}", x.0)).collect())
    }

    /// Get the Contract Class Definition at a Given Address in a Specific Block
    ///
    /// ### Arguments
    ///
    /// * `block_id` - The identifier of the block. This can be the hash of the block, its number
    ///   (height), or a specific block tag.
    /// * `contract_address` - The address of the contract whose class definition will be returned.
    ///
    /// ### Returns
    ///
    /// * `contract_class` - The contract class definition. This may be either a standard contract
    ///   class or a deprecated contract class, depending on the contract's status and the
    ///   blockchain's version.
    ///
    /// ### Errors
    ///
    /// This method may return the following errors:
    /// * `BLOCK_NOT_FOUND` - If the specified block does not exist in the blockchain.
    /// * `CONTRACT_NOT_FOUND` - If the specified contract address does not exist.
    fn get_class_at(&self, block_id: BlockId, contract_address: FieldElement) -> RpcResult<ContractClass> {
        let substrate_block_hash = self.substrate_block_hash_from_starknet_block(block_id).map_err(|e| {
            error!("'{e}'");
            StarknetRpcApiError::BlockNotFound
        })?;

        let contract_address_wrapped = Felt252Wrapper(contract_address).into();
        let contract_class = self
            .overrides
            .for_block_hash(self.client.as_ref(), substrate_block_hash)
            .contract_class_by_address(substrate_block_hash, contract_address_wrapped)
            .ok_or_else(|| {
                error!("Failed to retrieve contract class at '{contract_address}'");
                StarknetRpcApiError::ContractNotFound
            })?;

        Ok(to_rpc_contract_class(contract_class).map_err(|e| {
            error!("Failed to convert contract class at '{contract_address}' to RPC contract class: {e}");
            StarknetRpcApiError::InvalidContractClass
        })?)
    }

    /// Get the contract class hash in the given block for the contract deployed at the given
    /// address
    ///
    /// ### Arguments
    ///
    /// * `block_id` - The hash of the requested block, or number (height) of the requested block,
    ///   or a block tag
    /// * `contract_address` - The address of the contract whose class hash will be returned
    ///
    /// ### Returns
    ///
    /// * `class_hash` - The class hash of the given contract
    fn get_class_hash_at(&self, block_id: BlockId, contract_address: FieldElement) -> RpcResult<Felt> {
        let substrate_block_hash = self.substrate_block_hash_from_starknet_block(block_id).map_err(|e| {
            error!("'{e}'");
            StarknetRpcApiError::BlockNotFound
        })?;

        let contract_address = Felt252Wrapper(contract_address).into();
        let class_hash = self
            .overrides
            .for_block_hash(self.client.as_ref(), substrate_block_hash)
            .contract_class_hash_by_address(substrate_block_hash, contract_address)
            .ok_or_else(|| {
                error!("Failed to retrieve contract class hash at '{contract_address:?}'");
                StarknetRpcApiError::ContractNotFound
            })?;

        Ok(Felt(Felt252Wrapper::from(class_hash).into()))
    }

    /// Returns an object about the sync status, or false if the node is not synching
    ///
    /// ### Arguments
    ///
    /// This function does not take any arguments.
    ///
    /// ### Returns
    ///
    /// * `Syncing` - An Enum that can either be a `mc_rpc_core::SyncStatus` struct representing the
    ///   sync status, or a `Boolean` (`false`) indicating that the node is not currently
    ///   synchronizing.
    ///
    /// This is an asynchronous function due to its reliance on `sync_service.best_seen_block()`,
    /// which potentially involves network communication and processing to determine the best block
    /// seen by the sync service.
    async fn syncing(&self) -> RpcResult<SyncStatusType> {
        // obtain best seen (highest) block number
        match self.sync_service.best_seen_block().await {
            Ok(best_seen_block) => {
                let best_number = self.client.info().best_number;
                let highest_number = best_seen_block.unwrap_or(best_number);

                // get a starknet block from the starting substrate block number
                let starting_block = madara_backend_client::starknet_block_from_substrate_hash(
                    self.client.as_ref(),
                    self.starting_block,
                );

                // get a starknet block from the current substrate block number
                let current_block =
                    madara_backend_client::starknet_block_from_substrate_hash(self.client.as_ref(), best_number);

                // get a starknet block from the highest substrate block number
                let highest_block =
                    madara_backend_client::starknet_block_from_substrate_hash(self.client.as_ref(), highest_number);

                if starting_block.is_ok() && current_block.is_ok() && highest_block.is_ok() {
                    // Convert block numbers and hashes to the respective type required by the `syncing` endpoint.
                    let starting_block_num = UniqueSaturatedInto::<u64>::unique_saturated_into(self.starting_block);
                    let starting_block_hash = starting_block?.header().hash::<H>().0;

                    let current_block_num = UniqueSaturatedInto::<u64>::unique_saturated_into(best_number);
                    let current_block_hash = current_block?.header().hash::<H>().0;

                    let highest_block_num = UniqueSaturatedInto::<u64>::unique_saturated_into(highest_number);
                    let highest_block_hash = highest_block?.header().hash::<H>().0;

                    // Build the `SyncStatus` struct with the respective syn information
                    Ok(SyncStatusType::Syncing(SyncStatus {
                        starting_block_num,
                        starting_block_hash,
                        current_block_num,
                        current_block_hash,
                        highest_block_num,
                        highest_block_hash,
                    }))
                } else {
                    // If there was an error when getting a starknet block, then we return `false`,
                    // as per the endpoint specification
                    log::error!("Failed to load Starknet block");
                    Ok(SyncStatusType::NotSyncing)
                }
            }
            Err(_) => {
                // If there was an error when getting a starknet block, then we return `false`,
                // as per the endpoint specification
                log::error!("`SyncingEngine` shut down");
                Ok(SyncStatusType::NotSyncing)
            }
        }
    }

    /// Get the contract class definition in the given block associated with the given hash.
    ///
    /// ### Arguments
    ///
    /// * `block_id` - The hash of the requested block, or number (height) of the requested block,
    ///   or a block tag.
    /// * `class_hash` - The hash of the requested contract class.
    ///
    /// ### Returns
    ///
    /// Returns the contract class definition if found. In case of an error, returns a
    /// `StarknetRpcApiError` indicating either `BlockNotFound` or `ClassHashNotFound`.
    fn get_class(&self, block_id: BlockId, class_hash: FieldElement) -> RpcResult<ContractClass> {
        let substrate_block_hash = self.substrate_block_hash_from_starknet_block(block_id).map_err(|e| {
            error!("'{e}'");
            StarknetRpcApiError::BlockNotFound
        })?;

        let class_hash = Felt252Wrapper(class_hash).into();

        let contract_class = self
            .overrides
            .for_block_hash(self.client.as_ref(), substrate_block_hash)
            .contract_class_by_class_hash(substrate_block_hash, class_hash)
            .ok_or_else(|| {
                error!("Failed to retrieve contract class from hash '{class_hash}'");
                StarknetRpcApiError::ClassHashNotFound
            })?;

        Ok(to_rpc_contract_class(contract_class).map_err(|e| {
            error!("Failed to convert contract class from hash '{class_hash}' to RPC contract class: {e}");
            StarknetRpcApiError::InternalServerError
        })?)
    }

    /// Get block information with transaction hashes given the block id.
    ///
    /// ### Arguments
    ///
    /// * `block_id` - The hash of the requested block, or number (height) of the requested block,
    ///   or a block tag.
    ///
    /// ### Returns
    ///
    /// Returns block information with transaction hashes. This includes either a confirmed block or
    /// a pending block with transaction hashes, depending on the state of the requested block.
    /// In case the block is not found, returns a `StarknetRpcApiError` with `BlockNotFound`.
    fn get_block_with_tx_hashes(&self, block_id: BlockId) -> RpcResult<MaybePendingBlockWithTxHashes> {
        let substrate_block_hash = self.substrate_block_hash_from_starknet_block(block_id).map_err(|e| {
            error!("'{e}'");
            StarknetRpcApiError::BlockNotFound
        })?;

        let starknet_block = get_block_by_block_hash(self.client.as_ref(), substrate_block_hash).unwrap_or_default();
        let chain_id = self.chain_id()?;
        let starknet_version = starknet_block.header().protocol_version;
        let l1_gas_price = starknet_block.header().l1_gas_price;
        let block_hash = starknet_block.header().hash::<H>();

        let transaction_hashes = if let Some(tx_hashes) = self.get_cached_transaction_hashes(block_hash.into()) {
            let mut v = Vec::with_capacity(tx_hashes.len());
            for tx_hash in tx_hashes {
                v.push(h256_to_felt(tx_hash).map_err(|e| {
                    CallError::Failed(anyhow::anyhow!(
                        "The hash cached for block with hash {block_hash:?} is an invalid felt: '{tx_hash}'. The \
                         caching db has probably been tempered"
                    ))
                })?);
            }
            v
        } else {
            starknet_block.transactions_hashes::<H>(chain_id.0.into()).map(FieldElement::from).collect()
        };
        let block_status = match self.backend.messaging().last_synced_l1_block_with_event() {
            Ok(l1_block) => {
                if l1_block.block_number >= starknet_block.header().block_number {
                    BlockStatus::AcceptedOnL1
                } else {
                    BlockStatus::AcceptedOnL2
                }
            }
            Err(e) => {
                error!("Failed to get last synced l1 block, error: {e}");
                Err(StarknetRpcApiError::InternalServerError)?
            }
        };

        let parent_blockhash = starknet_block.header().parent_block_hash;
        let block_with_tx_hashes = BlockWithTxHashes {
            transactions: transaction_hashes,
            status: block_status,
            block_hash: block_hash.into(),
            parent_hash: Felt252Wrapper::from(parent_blockhash).into(),
            block_number: starknet_block.header().block_number,
            new_root: Felt252Wrapper::from(self.backend.temporary_global_state_root_getter()).into(),
            timestamp: starknet_block.header().block_timestamp,
            sequencer_address: Felt252Wrapper::from(starknet_block.header().sequencer_address).into(),
            l1_gas_price: starknet_block.header().l1_gas_price.into(),
            starknet_version: starknet_version.to_string(),
        };

        Ok(MaybePendingBlockWithTxHashes::Block(block_with_tx_hashes))
    }

    /// Get the nonce associated with the given address in the given block.
    ///
    /// ### Arguments
    ///
    /// * `block_id` - The hash of the requested block, or number (height) of the requested block,
    ///   or a block tag. This parameter specifies the block in which the nonce is to be checked.
    /// * `contract_address` - The address of the contract whose nonce we're seeking. This is the
    ///   unique identifier of the contract in the Starknet network.
    ///
    /// ### Returns
    ///
    /// Returns the contract's nonce at the requested state. The nonce is returned as a
    /// `FieldElement`, representing the current state of the contract in terms of transactions
    /// count or other contract-specific operations. In case of errors, such as
    /// `BLOCK_NOT_FOUND` or `CONTRACT_NOT_FOUND`, returns a `StarknetRpcApiError` indicating the
    /// specific issue.
    fn get_nonce(&self, block_id: BlockId, contract_address: FieldElement) -> RpcResult<Felt> {
        let substrate_block_hash = self.substrate_block_hash_from_starknet_block(block_id).map_err(|e| {
            error!("'{e}'");
            StarknetRpcApiError::BlockNotFound
        })?;

        let contract_address = Felt252Wrapper(contract_address).into();

        let nonce = self
            .overrides
            .for_block_hash(self.client.as_ref(), substrate_block_hash)
            .nonce(substrate_block_hash, contract_address)
            .ok_or_else(|| {
                error!("Failed to get nonce at '{contract_address:?}'");
                StarknetRpcApiError::ContractNotFound
            })?;

        Ok(Felt(Felt252Wrapper::from(nonce).into()))
    }

    /// Return the currently configured chain id.
    ///
    /// This function provides the chain id for the network that the node is connected to. The chain
    /// id is a unique identifier that distinguishes between different networks, such as mainnet or
    /// testnet.
    ///
    /// ### Arguments
    ///
    /// This function does not take any arguments.
    ///
    /// ### Returns
    ///
    /// Returns the chain id this node is connected to. The chain id is returned as a specific type,
    /// defined by the Starknet protocol, indicating the particular network.
    fn chain_id(&self) -> RpcResult<Felt> {
        let best_block_hash = self.client.info().best_hash;
        let chain_id = self.client.runtime_api().chain_id(best_block_hash).map_err(|e| {
            error!("Failed to fetch chain_id with best_block_hash: {best_block_hash}, error: {e}");
            StarknetRpcApiError::InternalServerError
        })?;

        Ok(Felt(chain_id.0))
    }

    /// Estimate the fee associated with transaction
    ///
    /// # Arguments
    ///
    /// * `request` - starknet transaction request
    /// * `block_id` - hash of the requested block, number (height), or tag
    ///
    /// # Returns
    ///
    /// * `fee_estimate` - fee estimate in gwei
    async fn estimate_fee(
        &self,
        request: Vec<BroadcastedTransaction>,
        block_id: BlockId,
    ) -> RpcResult<Vec<FeeEstimate>> {
        let substrate_block_hash = self.substrate_block_hash_from_starknet_block(block_id).map_err(|e| {
            error!("'{e}'");
            StarknetRpcApiError::BlockNotFound
        })?;
        let best_block_hash = self.client.info().best_hash;
        let chain_id = Felt252Wrapper(self.chain_id()?.0);

        let transactions =
            request.into_iter().map(|tx| tx.try_into()).collect::<Result<Vec<UserTransaction>, _>>().map_err(|e| {
                error!("Failed to convert BroadcastedTransaction to UserTransaction: {e}");
                StarknetRpcApiError::InternalServerError
            })?;

        let fee_estimates = self
            .client
            .runtime_api()
            .estimate_fee(substrate_block_hash, transactions)
            .map_err(|e| {
                error!("Request parameters error: {e}");
                StarknetRpcApiError::InternalServerError
            })?
            .map_err(|e| {
                error!("Failed to call function: {:#?}", e);
                StarknetRpcApiError::ContractError
            })?;

        let estimates = fee_estimates
            .into_iter()
			// FIXME: https://github.com/keep-starknet-strange/madara/issues/329
            .map(|x| FeeEstimate { gas_price: 10, gas_consumed: x.1, overall_fee: x.0 })
            .collect();

        Ok(estimates)
    }

    /// Estimate the L2 fee of a message sent on L1
    ///
    /// # Arguments
    ///
    /// * `message` - the message to estimate
    /// * `block_id` - hash, number (height), or tag of the requested block
    ///
    /// # Returns
    ///
    /// * `FeeEstimate` - the fee estimation (gas consumed, gas price, overall fee, unit)
    ///
    /// # Errors
    ///
    /// BlockNotFound : If the specified block does not exist.
    /// ContractNotFound : If the specified contract address does not exist.
    /// ContractError : If there is an error with the contract.
    async fn estimate_message_fee(&self, message: MsgFromL1, block_id: BlockId) -> RpcResult<FeeEstimate> {
        let substrate_block_hash = self.substrate_block_hash_from_starknet_block(block_id).map_err(|e| {
            error!("'{e}'");
            StarknetRpcApiError::BlockNotFound
        })?;
        let chain_id = Felt252Wrapper(self.chain_id()?.0);

        let message = message.try_into().map_err(|e| {
            error!("Failed to convert MsgFromL1 to UserTransaction: {e}");
            StarknetRpcApiError::InternalServerError
        })?;

        let fee_estimate = self
            .client
            .runtime_api()
            .estimate_message_fee(substrate_block_hash, message)
            .map_err(|e| {
                error!("Runtime api error: {e}");
                StarknetRpcApiError::InternalServerError
            })?
            .map_err(|e| {
                error!("function execution failed: {:#?}", e);
                StarknetRpcApiError::ContractError
            })?;

        let estimate = FeeEstimate {
            gas_price: fee_estimate.0.try_into().map_err(|_| StarknetRpcApiError::InternalServerError)?,
            gas_consumed: fee_estimate.2,
            overall_fee: fee_estimate.1,
        };

        Ok(estimate)
    }

    /// Get the details of a transaction by a given block id and index.
    ///
    /// This function fetches the details of a specific transaction in the StarkNet network by
    /// identifying it through its block and position (index) within that block. If no transaction
    /// is found at the specified index, null is returned.
    ///
    /// ### Arguments
    ///
    /// * `block_id` - The hash of the requested block, or number (height) of the requested block,
    ///   or a block tag. This parameter is used to specify the block in which the transaction is
    ///   located.
    /// * `index` - An integer representing the index in the block where the transaction is expected
    ///   to be found. The index starts from 0 and increases sequentially for each transaction in
    ///   the block.
    ///
    /// ### Returns
    ///
    /// Returns the details of the transaction if found, including the transaction hash. The
    /// transaction details are returned as a type conforming to the StarkNet protocol. In case of
    /// errors like `BLOCK_NOT_FOUND` or `INVALID_TXN_INDEX`, returns a `StarknetRpcApiError`
    /// indicating the specific issue.
    fn get_transaction_by_block_id_and_index(&self, block_id: BlockId, index: u64) -> RpcResult<Transaction> {
        let substrate_block_hash = self.substrate_block_hash_from_starknet_block(block_id).map_err(|e| {
            error!("'{e}'");
            StarknetRpcApiError::BlockNotFound
        })?;

        let starknet_block = get_block_by_block_hash(self.client.as_ref(), substrate_block_hash).unwrap_or_default();

        let transaction =
            starknet_block.transactions().get(index as usize).ok_or(StarknetRpcApiError::InvalidTxnIndex)?;
        let chain_id = self.chain_id()?;

        let opt_cached_transaction_hashes =
            self.get_cached_transaction_hashes(starknet_block.header().hash::<H>().into());

        let transaction_hash = if let Some(cached_tx_hashes) = opt_cached_transaction_hashes {
            cached_tx_hashes
                .get(index as usize)
                .map(|&h| h256_to_felt(h))
                .ok_or(CallError::Failed(anyhow::anyhow!(
                    "Number of cached tx hashes does not match the number of transactions in block with id {:?}",
                    block_id
                )))?
                .map_err(|e| {
                    CallError::Failed(anyhow::anyhow!(
                        "The hash cached for tx at index {index} of block with id {:?} is an invalid felt. The \
                         caching db has probably been tempered",
                        block_id
                    ))
                })?
        } else {
            transaction.compute_hash::<H>(chain_id.0.into(), false).0
        };

        Ok(to_starknet_core_tx(transaction.clone(), transaction_hash))
    }

    /// Get block information with full transactions given the block id.
    ///
    /// This function retrieves detailed information about a specific block in the StarkNet network,
    /// including all transactions contained within that block. The block is identified using its
    /// unique block id, which can be the block's hash, its number (height), or a block tag.
    ///
    /// ### Arguments
    ///
    /// * `block_id` - The hash of the requested block, or number (height) of the requested block,
    ///   or a block tag. This parameter is used to specify the block from which to retrieve
    ///   information and transactions.
    ///
    /// ### Returns
    ///
    /// Returns detailed block information along with full transactions. Depending on the state of
    /// the block, this can include either a confirmed block or a pending block with its
    /// transactions. In case the specified block is not found, returns a `StarknetRpcApiError` with
    /// `BlockNotFound`.
    fn get_block_with_txs(&self, block_id: BlockId) -> RpcResult<MaybePendingBlockWithTxs> {
        let substrate_block_hash = self.substrate_block_hash_from_starknet_block(block_id).map_err(|e| {
            error!("Block not found: '{e}'");
            StarknetRpcApiError::BlockNotFound
        })?;

        let starknet_block = get_block_by_block_hash(self.client.as_ref(), substrate_block_hash).unwrap_or_default();
        let block_hash = starknet_block.header().hash::<H>();
        let starknet_version = starknet_block.header().protocol_version;

        let chain_id = self.chain_id()?;
        let chain_id = Felt252Wrapper(chain_id.0);

        let opt_cached_transaction_hashes =
            self.get_cached_transaction_hashes(starknet_block.header().hash::<H>().into());
        let mut transactions = Vec::with_capacity(starknet_block.transactions().len());
        for (index, tx) in starknet_block.transactions().iter().enumerate() {
            let tx_hash = if let Some(cached_tx_hashes) = opt_cached_transaction_hashes.as_ref() {
                cached_tx_hashes
                    .get(index)
                    .map(|&h| h256_to_felt(h))
                    .ok_or(CallError::Failed(anyhow::anyhow!(
                        "Number of cached tx hashes does not match the number of transactions in block with hash {:?}",
                        block_hash
                    )))?
                    .map_err(|e| {
                        CallError::Failed(anyhow::anyhow!(
                            "The hash cached for tx at index {index} of block with hash {block_hash:?} is an invalid \
                             felt. The caching db has probably been tempered"
                        ))
                    })?
            } else {
                tx.compute_hash::<H>(chain_id.0.into(), false).0
            };

            transactions.push(to_starknet_core_tx(tx.clone(), tx_hash));
        }

        let block_with_txs = BlockWithTxs {
            // TODO: Get status from block
            status: BlockStatus::AcceptedOnL2,
            block_hash: block_hash.into(),
            parent_hash: Felt252Wrapper::from(starknet_block.header().parent_block_hash).into(),
            block_number: starknet_block.header().block_number,
            new_root: Felt252Wrapper::from(self.backend.temporary_global_state_root_getter()).into(),
            timestamp: starknet_block.header().block_timestamp,
            sequencer_address: Felt252Wrapper::from(starknet_block.header().sequencer_address).into(),
            transactions,
            l1_gas_price: starknet_block.header().l1_gas_price.into(),
            starknet_version: starknet_version.to_string(),
        };

        Ok(MaybePendingBlockWithTxs::Block(block_with_txs))
    }

    /// Get the information about the result of executing the requested block.
    ///
    /// This function fetches details about the state update resulting from executing a specific
    /// block in the StarkNet network. The block is identified using its unique block id, which can
    /// be the block's hash, its number (height), or a block tag.
    ///
    /// ### Arguments
    ///
    /// * `block_id` - The hash of the requested block, or number (height) of the requested block,
    ///   or a block tag. This parameter specifies the block for which the state update information
    ///   is required.
    ///
    /// ### Returns
    ///
    /// Returns information about the state update of the requested block, including any changes to
    /// the state of the network as a result of the block's execution. This can include a confirmed
    /// state update or a pending state update. If the block is not found, returns a
    /// `StarknetRpcApiError` with `BlockNotFound`.
    fn get_state_update(&self, block_id: BlockId) -> RpcResult<StateUpdate> {
        let substrate_block_hash = self.substrate_block_hash_from_starknet_block(block_id).map_err(|e| {
            error!("'{e}'");
            StarknetRpcApiError::BlockNotFound
        })?;

        let starknet_block = get_block_by_block_hash(self.client.as_ref(), substrate_block_hash).unwrap_or_default();

        let old_root = if starknet_block.header().block_number > 0 {
            let parent_block_hash = Felt252Wrapper::from(starknet_block.header().parent_block_hash).into();
            let substrate_parent_block_hash =
                self.substrate_block_hash_from_starknet_block(BlockId::Hash(parent_block_hash)).map_err(|e| {
                    error!("'{e}'");
                    StarknetRpcApiError::BlockNotFound
                })?;

            let parent_block =
                get_block_by_block_hash(self.client.as_ref(), substrate_parent_block_hash).unwrap_or_default();
            Felt252Wrapper::from(self.backend.temporary_global_state_root_getter()).into()
        } else {
            FieldElement::default()
        };

        Ok(StateUpdate {
            block_hash: starknet_block.header().hash::<H>().into(),
            new_root: Felt252Wrapper::from(self.backend.temporary_global_state_root_getter()).into(),
            old_root,
            state_diff: StateDiff {
                storage_diffs: Vec::new(),
                deprecated_declared_classes: Vec::new(),
                declared_classes: Vec::new(),
                deployed_contracts: Vec::new(),
                replaced_classes: Vec::new(),
                nonces: Vec::new(),
            },
        })
    }

    /// Returns all events matching the given filter.
    ///
    /// This function retrieves all event objects that match the conditions specified in the
    /// provided event filter. The filter can include various criteria such as contract addresses,
    /// event types, and block ranges. The function supports pagination through the result page
    /// request schema.
    ///
    /// ### Arguments
    ///
    /// * `filter` - The conditions used to filter the returned events. The filter is a combination
    ///   of an event filter and a result page request, allowing for precise control over which
    ///   events are returned and in what quantity.
    ///
    /// ### Returns
    ///
    /// Returns a chunk of event objects that match the filter criteria, encapsulated in an
    /// `EventsChunk` type. The chunk includes details about the events, such as their data, the
    /// block in which they occurred, and the transaction that triggered them. In case of
    /// errors, such as `PAGE_SIZE_TOO_BIG`, `INVALID_CONTINUATION_TOKEN`, `BLOCK_NOT_FOUND`, or
    /// `TOO_MANY_KEYS_IN_FILTER`, returns a `StarknetRpcApiError` indicating the specific issue.
    async fn get_events(&self, filter: EventFilterWithPage) -> RpcResult<EventsPage> {
        let continuation_token = match filter.result_page_request.continuation_token {
            Some(token) => types::ContinuationToken::parse(token).map_err(|e| {
                error!("Failed to parse continuation token: {:?}", e);
                StarknetRpcApiError::InvalidContinuationToken
            })?,
            None => types::ContinuationToken::default(),
        };
        let from_address = filter.event_filter.address.map(Felt252Wrapper::from);
        let keys = filter.event_filter.keys.unwrap_or_default();
        let chunk_size = filter.result_page_request.chunk_size;

        if keys.len() > MAX_EVENTS_KEYS {
            return Err(StarknetRpcApiError::TooManyKeysInFilter.into());
        }
        if chunk_size > MAX_EVENTS_CHUNK_SIZE as u64 {
            return Err(StarknetRpcApiError::PageSizeTooBig.into());
        }

        // Get the substrate block numbers for the requested range
        let latest_block =
            self.substrate_block_number_from_starknet_block(BlockId::Tag(BlockTag::Latest)).map_err(|e| {
                error!("'{e}'");
                StarknetRpcApiError::BlockNotFound
            })?;
        let from_block = self
            .substrate_block_number_from_starknet_block(filter.event_filter.from_block.unwrap_or(BlockId::Number(0)))
            .map_err(|e| {
                error!("'{e}'");
                StarknetRpcApiError::BlockNotFound
            })?;
        let to_block = self
            .substrate_block_number_from_starknet_block(
                filter.event_filter.to_block.unwrap_or(BlockId::Tag(BlockTag::Latest)),
            )
            .map_err(|e| {
                error!("'{e}'");
                StarknetRpcApiError::BlockNotFound
            })?;

        // Verify that the requested range is valid
        if from_block > to_block {
            return Ok(EventsPage { events: vec![], continuation_token: None });
        }

        let to_block = if latest_block > to_block { to_block } else { latest_block };
        let filter = RpcEventFilter { from_block, to_block, from_address, keys, chunk_size, continuation_token };

        self.filter_events(filter)
    }

    /// Get the details and status of a submitted transaction.
    ///
    /// This function retrieves the detailed information and status of a transaction identified by
    /// its hash. The transaction hash uniquely identifies a specific transaction that has been
    /// submitted to the StarkNet network.
    ///
    /// ### Arguments
    ///
    /// * `transaction_hash` - The hash of the requested transaction. This parameter specifies the
    ///   transaction for which details and status are requested.
    ///
    /// ### Returns
    ///
    /// Returns information about the requested transaction, including its status, sender,
    /// recipient, and other transaction details. The information is encapsulated in a `Transaction`
    /// type, which is a combination of the `TXN` schema and additional properties, such as the
    /// `transaction_hash`. In case the specified transaction hash is not found, returns a
    /// `StarknetRpcApiError` with `TXN_HASH_NOT_FOUND`.
    ///
    /// ### Errors
    ///
    /// The function may return one of the following errors if encountered:
    /// - `PAGE_SIZE_TOO_BIG` if the requested page size exceeds the allowed limit.
    /// - `INVALID_CONTINUATION_TOKEN` if the provided continuation token is invalid or expired.
    /// - `BLOCK_NOT_FOUND` if the specified block is not found.
    /// - `TOO_MANY_KEYS_IN_FILTER` if there are too many keys in the filter, which may exceed the
    ///   system's capacity.
    fn get_transaction_by_hash(&self, transaction_hash: FieldElement) -> RpcResult<Transaction> {
        let substrate_block_hash_from_db = self
            .backend
            .mapping()
            .block_hash_from_transaction_hash(H256::from(transaction_hash.to_bytes_be()))
            .map_err(|e| {
                error!("Failed to get transaction's substrate block hash from mapping_db: {e}");
                StarknetRpcApiError::TxnHashNotFound
            })?;

        let substrate_block_hash = match substrate_block_hash_from_db {
            Some(block_hash) => block_hash,
            None => return Err(StarknetRpcApiError::TxnHashNotFound.into()),
        };

        let starknet_block = get_block_by_block_hash(self.client.as_ref(), substrate_block_hash).unwrap_or_default();
        let chain_id = self.chain_id()?.0.into();

        let find_tx =
            if let Some(tx_hashes) = self.get_cached_transaction_hashes(starknet_block.header().hash::<H>().into()) {
                tx_hashes
                    .into_iter()
                    .zip(starknet_block.transactions())
                    .find(|(tx_hash, _)| *tx_hash == Felt252Wrapper(transaction_hash).into())
                    .map(|(_, tx)| to_starknet_core_tx(tx.clone(), transaction_hash))
            } else {
                starknet_block
                    .transactions()
                    .iter()
                    .find(|tx| tx.compute_hash::<H>(chain_id, false).0 == transaction_hash)
                    .map(|tx| to_starknet_core_tx(tx.clone(), transaction_hash))
            };

        find_tx.ok_or(StarknetRpcApiError::TxnHashNotFound.into())
    }

    /// Get the transaction receipt by the transaction hash.
    ///
    /// This function retrieves the transaction receipt for a specific transaction identified by its
    /// hash. The transaction receipt includes information about the execution status of the
    /// transaction, events generated during its execution, and other relevant details.
    ///
    /// ### Arguments
    ///
    /// * `transaction_hash` - The hash of the requested transaction. This parameter specifies the
    ///   transaction for which the receipt is requested.
    ///
    /// ### Returns
    ///
    /// Returns a transaction receipt, which can be one of two types:
    /// - `TransactionReceipt` if the transaction has been processed and has a receipt.
    /// - `PendingTransactionReceipt` if the transaction is pending and the receipt is not yet
    ///   available.
    ///
    /// ### Errors
    ///
    /// The function may return a `TXN_HASH_NOT_FOUND` error if the specified transaction hash is
    /// not found.
    async fn get_transaction_receipt(
        &self,
        transaction_hash: FieldElement,
    ) -> RpcResult<MaybePendingTransactionReceipt> {
        let substrate_block_hash = self
            .backend
            .mapping()
            .block_hash_from_transaction_hash(H256::from(transaction_hash.to_bytes_be()))
            .map_err(|e| {
                error!("Failed to interact with db backend error: {e}");
                StarknetRpcApiError::InternalServerError
            })?
            .ok_or(StarknetRpcApiError::TxnHashNotFound)?;

        let starknet_block: mp_block::Block =
            get_block_by_block_hash(self.client.as_ref(), substrate_block_hash).unwrap_or_default();
        let block_header = starknet_block.header();
        let block_hash = block_header.hash::<H>().into();
        let block_number = block_header.block_number;

        let block_extrinsics = self
            .client
            .block_body(substrate_block_hash)
            .map_err(|e| {
                error!("Failed to get block body. Substrate block hash: {substrate_block_hash}, error: {e}");
                StarknetRpcApiError::InternalServerError
            })?
            .ok_or(StarknetRpcApiError::BlockNotFound)?;

        let chain_id = self.chain_id()?.0.into();

        let starknet_version = starknet_block.header().protocol_version;

        let fee_disabled =
            self.client.runtime_api().is_transaction_fee_disabled(substrate_block_hash).map_err(|e| {
                error!("Failed to get check fee disabled. Substrate block hash: {substrate_block_hash}, error: {e}");
                StarknetRpcApiError::InternalServerError
            })?;

        let (tx_index, transaction) = self
            .client
            .runtime_api()
            .get_index_and_tx_for_tx_hash(substrate_block_hash, block_extrinsics, chain_id, transaction_hash.into())
            .map_err(|e| {
                error!(
                    "Failed to get index for transaction hash. Substrate block hash: {substrate_block_hash}, \
                     transaction hash: {transaction_hash}, error: {e}"
                );
                StarknetRpcApiError::InternalServerError
            })?
            .expect("the transaction should be present in the substrate extrinsics"); // not reachable

        let events = self
            .client
            .runtime_api()
            .get_events_for_tx_by_index(substrate_block_hash, tx_index)
            .map_err(|e| {
                error!(
                    "Failed to get events for transaction index. Substrate block hash: {substrate_block_hash}, \
                     transaction idx: {tx_index}, error: {e}"
                );
                StarknetRpcApiError::InternalServerError
            })?
            .expect("the transaction should be present in the substrate extrinsics"); // not reachable

        let execution_result = {
            let revert_error = self
                .client
                .runtime_api()
                .get_tx_execution_outcome(substrate_block_hash, Felt252Wrapper(transaction_hash).into())
                .map_err(|e| {
                    error!(
                        "Failed to get transaction execution outcome. Substrate block hash: {substrate_block_hash}, \
                         transaction hash: {transaction_hash}, error: {e}"
                    );
                    StarknetRpcApiError::InternalServerError
                })?;

            match revert_error {
                None => ExecutionResult::Succeeded,
                // This is safe because the message is a Vec<u8> build from a String
                Some(message) => ExecutionResult::Reverted { reason: unsafe { String::from_utf8_unchecked(message) } },
            }
        };

        // TODO(#1291): compute message hash correctly to L1HandlerTransactionReceipt
        let message_hash: Hash256 = Hash256::from_felt(&FieldElement::default());

        fn event_conversion(event: starknet_api::transaction::Event) -> starknet_core::types::Event {
            starknet_core::types::Event {
                from_address: Felt252Wrapper::from(event.from_address).0,
                keys: event.content.keys.into_iter().map(|felt| Felt252Wrapper::from(felt).0).collect(),
                data: event.content.data.0.into_iter().map(|felt| Felt252Wrapper::from(felt).0).collect(),
            }
        }

        let events_converted: Vec<starknet_core::types::Event> =
            events.clone().into_iter().map(event_conversion).collect();

        let actual_fee = if fee_disabled {
            FieldElement::ZERO
        } else {
            // Event {
            //     from_address: fee_token_address,
            //     keys: [selector("Transfer")],
            //     data: [
            //         send_from_address,       // account_contract_address
            //         send_to_address,         // to (sequencer address)
            //         expected_fee_value_low,  // transfer amount (fee)
            //         expected_fee_value_high,
            //     ]},
            // fee transfer must be the last event, except enabled disable-transaction-fee feature
            events_converted.last().unwrap().data[2]
        };

        let messages = self
            .client
            .runtime_api()
            .get_tx_messages_to_l1(substrate_block_hash, Felt252Wrapper(transaction_hash).into())
            .map_err(|e| {
                error!("'{e}'");
                StarknetRpcApiError::InternalServerError
            })?;

        fn message_conversion(message: starknet_api::transaction::MessageToL1) -> starknet_core::types::MsgToL1 {
            let mut to_address = [0u8; 32];
            to_address[12..32].copy_from_slice(message.to_address.0.as_bytes());
            starknet_core::types::MsgToL1 {
                from_address: Felt252Wrapper::from(message.from_address).0,
                to_address: FieldElement::from_bytes_be(&to_address).unwrap(),
                payload: message.payload.0.into_iter().map(|felt| Felt252Wrapper::from(felt).0).collect(),
            }
        }

        // TODO: use actual execution ressources
        let receipt = match transaction {
            mp_transactions::Transaction::Declare(_) => TransactionReceipt::Declare(DeclareTransactionReceipt {
                transaction_hash,
                actual_fee,
                finality_status: TransactionFinalityStatus::AcceptedOnL2,
                block_hash,
                block_number,
                messages_sent: messages.into_iter().map(message_conversion).collect(),
                events: events_converted,
                execution_result,
                execution_resources: ExecutionResources {
                    steps: 0,
                    memory_holes: None,
                    range_check_builtin_applications: 0,
                    pedersen_builtin_applications: 0,
                    poseidon_builtin_applications: 0,
                    ec_op_builtin_applications: 0,
                    ecdsa_builtin_applications: 0,
                    bitwise_builtin_applications: 0,
                    keccak_builtin_applications: 0,
                },
            }),
            mp_transactions::Transaction::DeployAccount(tx) => {
                TransactionReceipt::DeployAccount(DeployAccountTransactionReceipt {
                    transaction_hash,
                    actual_fee,
                    finality_status: TransactionFinalityStatus::AcceptedOnL2,
                    block_hash,
                    block_number,
                    messages_sent: messages.into_iter().map(message_conversion).collect(),
                    events: events_converted,
                    contract_address: tx.get_account_address(),
                    execution_result,
                    execution_resources: ExecutionResources {
                        steps: 0,
                        memory_holes: None,
                        range_check_builtin_applications: 0,
                        pedersen_builtin_applications: 0,
                        poseidon_builtin_applications: 0,
                        ec_op_builtin_applications: 0,
                        ecdsa_builtin_applications: 0,
                        bitwise_builtin_applications: 0,
                        keccak_builtin_applications: 0,
                    },
                })
            }
            mp_transactions::Transaction::Invoke(_) => TransactionReceipt::Invoke(InvokeTransactionReceipt {
                transaction_hash,
                actual_fee,
                finality_status: TransactionFinalityStatus::AcceptedOnL2,
                block_hash,
                block_number,
                messages_sent: messages.into_iter().map(message_conversion).collect(),
                events: events_converted,
                execution_result,
                execution_resources: ExecutionResources {
                    steps: 0,
                    memory_holes: None,
                    range_check_builtin_applications: 0,
                    pedersen_builtin_applications: 0,
                    poseidon_builtin_applications: 0,
                    ec_op_builtin_applications: 0,
                    ecdsa_builtin_applications: 0,
                    bitwise_builtin_applications: 0,
                    keccak_builtin_applications: 0,
                },
            }),
            mp_transactions::Transaction::L1Handler(_) => TransactionReceipt::L1Handler(L1HandlerTransactionReceipt {
                message_hash,
                transaction_hash,
                actual_fee,
                finality_status: TransactionFinalityStatus::AcceptedOnL2,
                block_hash,
                block_number,
                messages_sent: messages.into_iter().map(message_conversion).collect(),
                events: events_converted,
                execution_result,
                execution_resources: ExecutionResources {
                    steps: 0,
                    memory_holes: None,
                    range_check_builtin_applications: 0,
                    pedersen_builtin_applications: 0,
                    poseidon_builtin_applications: 0,
                    ec_op_builtin_applications: 0,
                    ecdsa_builtin_applications: 0,
                    bitwise_builtin_applications: 0,
                    keccak_builtin_applications: 0,
                },
            }),
        };

        Ok(MaybePendingTransactionReceipt::Receipt(receipt))
    }
}

<<<<<<< HEAD
#[async_trait]
#[allow(unused_variables)]
impl<A, B, BE, G, C, P, H> StarknetTraceRpcApiServer for Starknet<A, B, BE, G, C, P, H>
where
    A: ChainApi<Block = B> + 'static,
    B: BlockT,
    BE: Backend<B> + 'static,
    G: GenesisProvider + Send + Sync + 'static,
    C: HeaderBackend<B> + BlockBackend<B> + StorageProvider<B, BE> + 'static,
    C: ProvideRuntimeApi<B>,
    C::Api: StarknetRuntimeApi<B> + ConvertTransactionRuntimeApi<B>,
    P: EncryptedTransactionPool<Block = B> + 'static,
    H: HasherT + Send + Sync + 'static,
{
    async fn simulate_transactions(
        &self,
        block_id: BlockId,
        transactions: Vec<BroadcastedTransaction>,
        simulation_flags: Vec<SimulationFlag>,
    ) -> RpcResult<Vec<SimulatedTransaction>> {
        let substrate_block_hash = self.substrate_block_hash_from_starknet_block(block_id).map_err(|e| {
            error!("'{e}'");
            StarknetRpcApiError::BlockNotFound
        })?;
        let best_block_hash = self.client.info().best_hash;
        let chain_id = Felt252Wrapper(self.chain_id()?.0);

        let mut user_transactions = vec![];
        for tx in transactions {
            let tx = tx.try_into().map_err(|e| {
                error!("Failed to convert BroadcastedTransaction to UserTransaction: {e}");
                StarknetRpcApiError::InternalServerError
            })?;
            user_transactions.push(tx);
        }

        let simulation_flags: SimulationFlags = simulation_flags.into();

        let fee_estimates = self
            .client
            .runtime_api()
            .simulate_transactions(substrate_block_hash, user_transactions, simulation_flags)
            .map_err(|e| {
                error!("Request parameters error: {e}");
                StarknetRpcApiError::InternalServerError
            })?
            .map_err(|e| {
                error!("Failed to call function: {:#?}", e);
                StarknetRpcApiError::ContractError
            })?;

        Ok(fee_estimates)
    }
}

pub async fn submit_extrinsic<P, B>(
=======
async fn submit_extrinsic<P, B>(
>>>>>>> 7572e31d
    pool: Arc<P>,
    best_block_hash: <B as BlockT>::Hash,
    extrinsic: <B as BlockT>::Extrinsic,
) -> Result<<P as TransactionPool>::Hash, StarknetRpcApiError>
where
    P: TransactionPool<Block = B> + 'static,
    B: BlockT,
    <B as BlockT>::Extrinsic: Send + Sync + 'static,
{
    pool.submit_one(best_block_hash, TX_SOURCE, extrinsic).await.map_err(|e| {
        error!("Failed to submit extrinsic: {:?}", e);
        match e.into_pool_error() {
            Ok(PoolError::InvalidTransaction(InvalidTransaction::BadProof)) => StarknetRpcApiError::ValidationFailure,
            _ => StarknetRpcApiError::InternalServerError,
        }
    })
}

pub async fn submit_extrinsic_with_order<P, B>(
    pool: Arc<P>,
    best_block_hash: <B as BlockT>::Hash,
    extrinsic: <B as BlockT>::Extrinsic,
    order: u64,
) -> Result<<P as TransactionPool>::Hash, StarknetRpcApiError>
where
    P: EncryptedTransactionPool<Block = B> + 'static,
    B: BlockT,
    <B as BlockT>::Extrinsic: Send + Sync + 'static,
{
    pool.submit_one_with_order(best_block_hash, TX_SOURCE, extrinsic, order).await.map_err(|e| {
        error!("Failed to submit extrinsic with order {order}: {e}");
        StarknetRpcApiError::InternalServerError
    })
}

async fn convert_tx_to_extrinsic<C, B>(
    client: Arc<C>,
    best_block_hash: <B as BlockT>::Hash,
    transaction: UserTransaction,
) -> Result<<B as BlockT>::Extrinsic, StarknetRpcApiError>
where
    B: BlockT,
    C: ProvideRuntimeApi<B>,
    C::Api: StarknetRuntimeApi<B> + ConvertTransactionRuntimeApi<B>,
{
    let extrinsic = client.runtime_api().convert_transaction(best_block_hash, transaction).map_err(|e| {
        error!("Failed to convert transaction: {:?}", e);
        StarknetRpcApiError::InternalServerError
    })?;

    Ok(extrinsic)
}

fn convert_error<C, B, T>(
    client: Arc<C>,
    best_block_hash: <B as BlockT>::Hash,
    call_result: Result<T, DispatchError>,
) -> Result<T, StarknetRpcApiError>
where
    B: BlockT,
    C: ProvideRuntimeApi<B>,
    C::Api: StarknetRuntimeApi<B> + ConvertTransactionRuntimeApi<B>,
{
    match call_result {
        Ok(val) => Ok(val),
        Err(e) => match client.runtime_api().convert_error(best_block_hash, e) {
            Ok(starknet_error) => Err(starknet_error.into()),
            Err(_) => Err(StarknetRpcApiError::InternalServerError),
        },
    }
}

fn h256_to_felt(h256: H256) -> Result<FieldElement, Felt252WrapperError> {
    Felt252Wrapper::try_from(h256).map(|f| f.0)
}<|MERGE_RESOLUTION|>--- conflicted
+++ resolved
@@ -1892,66 +1892,7 @@
     }
 }
 
-<<<<<<< HEAD
-#[async_trait]
-#[allow(unused_variables)]
-impl<A, B, BE, G, C, P, H> StarknetTraceRpcApiServer for Starknet<A, B, BE, G, C, P, H>
-where
-    A: ChainApi<Block = B> + 'static,
-    B: BlockT,
-    BE: Backend<B> + 'static,
-    G: GenesisProvider + Send + Sync + 'static,
-    C: HeaderBackend<B> + BlockBackend<B> + StorageProvider<B, BE> + 'static,
-    C: ProvideRuntimeApi<B>,
-    C::Api: StarknetRuntimeApi<B> + ConvertTransactionRuntimeApi<B>,
-    P: EncryptedTransactionPool<Block = B> + 'static,
-    H: HasherT + Send + Sync + 'static,
-{
-    async fn simulate_transactions(
-        &self,
-        block_id: BlockId,
-        transactions: Vec<BroadcastedTransaction>,
-        simulation_flags: Vec<SimulationFlag>,
-    ) -> RpcResult<Vec<SimulatedTransaction>> {
-        let substrate_block_hash = self.substrate_block_hash_from_starknet_block(block_id).map_err(|e| {
-            error!("'{e}'");
-            StarknetRpcApiError::BlockNotFound
-        })?;
-        let best_block_hash = self.client.info().best_hash;
-        let chain_id = Felt252Wrapper(self.chain_id()?.0);
-
-        let mut user_transactions = vec![];
-        for tx in transactions {
-            let tx = tx.try_into().map_err(|e| {
-                error!("Failed to convert BroadcastedTransaction to UserTransaction: {e}");
-                StarknetRpcApiError::InternalServerError
-            })?;
-            user_transactions.push(tx);
-        }
-
-        let simulation_flags: SimulationFlags = simulation_flags.into();
-
-        let fee_estimates = self
-            .client
-            .runtime_api()
-            .simulate_transactions(substrate_block_hash, user_transactions, simulation_flags)
-            .map_err(|e| {
-                error!("Request parameters error: {e}");
-                StarknetRpcApiError::InternalServerError
-            })?
-            .map_err(|e| {
-                error!("Failed to call function: {:#?}", e);
-                StarknetRpcApiError::ContractError
-            })?;
-
-        Ok(fee_estimates)
-    }
-}
-
 pub async fn submit_extrinsic<P, B>(
-=======
-async fn submit_extrinsic<P, B>(
->>>>>>> 7572e31d
     pool: Arc<P>,
     best_block_hash: <B as BlockT>::Hash,
     extrinsic: <B as BlockT>::Extrinsic,
