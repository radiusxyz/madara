--- conflicted
+++ resolved
@@ -30,18 +30,14 @@
 use mp_starknet::crypto::merkle_patricia_tree::merkle_tree::ProofNode;
 use mp_starknet::execution::types::Felt252Wrapper;
 use mp_starknet::traits::hash::HasherT;
-<<<<<<< HEAD
-use mp_starknet::traits::ThreadSafeCopy;
+use mp_starknet::traits::{SendSyncStatic, ThreadSafeCopy};
+use mp_starknet::transaction::compute_hash::ComputeTransactionHash;
+use mp_starknet::transaction::to_starknet_core_transaction::to_starknet_core_tx;
 use mp_starknet::transaction::types::{
     DeployAccountTransaction, EncryptedInvokeTransaction, InvokeTransaction, RPCTransactionConversionError,
     Transaction as MPTransaction, TxType,
 };
-=======
-use mp_starknet::traits::SendSyncStatic;
-use mp_starknet::transaction::compute_hash::ComputeTransactionHash;
-use mp_starknet::transaction::to_starknet_core_transaction::to_starknet_core_tx;
 use mp_starknet::transaction::UserTransaction;
->>>>>>> 0aa1f392
 use pallet_starknet::runtime_api::{ConvertTransactionRuntimeApi, StarknetRuntimeApi};
 use sc_client_api::backend::{Backend, StorageProvider};
 use sc_client_api::BlockBackend;
@@ -415,6 +411,30 @@
         })?)
     }
 
+    /// Get the contract class definition in the given block associated with the given hash.
+    fn get_class(&self, block_id: BlockId, class_hash: FieldElement) -> RpcResult<ContractClass> {
+        let substrate_block_hash = self.substrate_block_hash_from_starknet_block(block_id).map_err(|e| {
+            error!("'{e}'");
+            StarknetRpcApiError::BlockNotFound
+        })?;
+
+        let class_hash = Felt252Wrapper(class_hash).into();
+
+        let contract_class = self
+            .overrides
+            .for_block_hash(self.client.as_ref(), substrate_block_hash)
+            .contract_class_by_class_hash(substrate_block_hash, class_hash)
+            .ok_or_else(|| {
+                error!("Failed to retrieve contract class from hash '{class_hash}'");
+                StarknetRpcApiError::ClassHashNotFound
+            })?;
+
+        Ok(to_rpc_contract_class(contract_class).map_err(|e| {
+            error!("Failed to convert contract class from hash '{class_hash}' to RPC contract class: {e}");
+            StarknetRpcApiError::InternalServerError
+        })?)
+    }
+
     /// Returns the specified block with transaction hashes.
     fn get_block_with_tx_hashes(&self, block_id: BlockId) -> RpcResult<MaybePendingBlockWithTxHashes> {
         let substrate_block_hash = self.substrate_block_hash_from_starknet_block(block_id).map_err(|e| {
@@ -542,12 +562,6 @@
             error!("{e}");
             StarknetRpcApiError::InternalServerError
         })?;
-<<<<<<< HEAD
-
-        let chain_id = Felt252Wrapper(self.chain_id()?.0);
-        let transaction: MPTransaction = invoke_tx.from_invoke(chain_id);
-=======
->>>>>>> 0aa1f392
 
         let extrinsic = convert_transaction(self.client.clone(), best_block_hash, transaction.clone()).await?;
 
@@ -860,7 +874,6 @@
         self.filter_events(filter)
     }
 
-<<<<<<< HEAD
     /// Submit a new declare transaction to be added to the chain
     ///
     /// # Arguments
@@ -875,27 +888,27 @@
         declare_transaction: BroadcastedDeclareTransaction,
     ) -> RpcResult<DeclareTransactionResult> {
         let best_block_hash = self.client.info().best_hash;
-        let chain_id = Felt252Wrapper(self.chain_id()?.0);
-
-        let declare_tx = to_declare_transaction(declare_transaction).map_err(|e| {
+
+        let transaction: UserTransaction = declare_transaction.try_into().map_err(|e| {
             error!("{e}");
             StarknetRpcApiError::InternalServerError
         })?;
+        let class_hash = match transaction {
+            UserTransaction::Declare(ref tx, _) => tx.class_hash(),
+            _ => Err(StarknetRpcApiError::InternalServerError)?,
+        };
 
         let current_block_hash = self.client.info().best_hash;
         let contract_class = self
             .overrides
             .for_block_hash(self.client.as_ref(), current_block_hash)
-            .contract_class_by_class_hash(current_block_hash, declare_tx.class_hash);
+            .contract_class_by_class_hash(current_block_hash, (*class_hash).into());
         if let Some(contract_class) = contract_class {
             error!("Contract class already exists: {:?}", contract_class);
             return Err(StarknetRpcApiError::ClassAlreadyDeclared.into());
         }
 
-        let transaction: MPTransaction = declare_tx.clone().from_declare(chain_id);
-
-        let extrinsic =
-            convert_transaction(self.client.clone(), best_block_hash, transaction.clone(), TxType::Declare).await?;
+        let extrinsic = convert_transaction(self.client.clone(), best_block_hash, transaction.clone()).await?;
 
         let block_height = self.current_block_number()?;
         let mut order = None;
@@ -920,13 +933,11 @@
         }
 
         Ok(DeclareTransactionResult {
-            transaction_hash: transaction.hash.into(),
-            class_hash: declare_tx.class_hash.into(),
+            transaction_hash: transaction.compute_hash::<H>(chain_id, false).into(),
+            class_hash: class_hash.0,
         })
     }
 
-=======
->>>>>>> 0aa1f392
     /// Returns a transaction details from it's hash.
     ///
     /// If the transaction is in the transactions pool,
@@ -1328,7 +1339,7 @@
         let transaction: MPTransaction = invoke_tx.from_invoke(chain_id);
         let transaction_hash = transaction.hash;
 
-        let extrinsic = convert_transaction(self.client.clone(), best_block_hash, transaction, TxType::Invoke).await?;
+        let extrinsic = convert_transaction(self.client.clone(), best_block_hash, transaction).await?;
         submit_extrinsic_with_order(self.pool.clone(), best_block_hash, extrinsic, decryption_info.order).await?;
 
         Ok(ProvideDecryptionKeyResponse { transaction_hash: transaction_hash.into() })
