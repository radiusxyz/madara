//! Starknet RPC server API implementation
//!
//! It uses the madara client and backend in order to answer queries.

mod constants;
mod errors;
mod events;
mod madara_backend_client;
mod types;
mod util;

use core::str::FromStr;
use std::marker::PhantomData;
use std::sync::Arc;

use encryptor::SequencerPoseidonEncryption;
use errors::StarknetRpcApiError;
use jsonrpsee::core::{async_trait, RpcResult};
use jsonrpsee::types::error::CallError;
use log::error;
use mc_db::Backend as MadaraBackend;
use mc_rpc_core::types::{
    DecryptionInfo, EncryptedInvokeTransactionResponse, EncryptedMempoolTransactionResponse, MaxArraySize,
    ProvideDecryptionKeyResponse,
};
pub use mc_rpc_core::utils::*;
pub use mc_rpc_core::{Felt, StarknetReadRpcApiServer, StarknetWriteRpcApiServer};
use mc_storage::OverrideHandle;
<<<<<<< HEAD
use mc_transaction_pool::decryptor::Decryptor;
use mc_transaction_pool::{ChainApi, EncryptedTransactionPool, Pool};
use mp_felt::Felt252Wrapper;
use mp_hashers::pedersen::PedersenHasher;
use mp_hashers::HasherT;
use mp_transactions::compute_hash::ComputeTransactionHash;
use mp_transactions::to_starknet_core_transaction::to_starknet_core_tx;
use mp_transactions::{EncryptedInvokeTransaction, InvokeTransaction, UserTransaction};
use pallet_starknet::runtime_api::{ConvertTransactionRuntimeApi, StarknetRuntimeApi};
=======
use mp_felt::{Felt252Wrapper, Felt252WrapperError};
use mp_hashers::HasherT;
use mp_transactions::compute_hash::ComputeTransactionHash;
use mp_transactions::to_starknet_core_transaction::to_starknet_core_tx;
use mp_transactions::UserTransaction;
use pallet_starknet_runtime_api::{ConvertTransactionRuntimeApi, StarknetRuntimeApi};
>>>>>>> d4862bdd
use sc_client_api::backend::{Backend, StorageProvider};
use sc_client_api::BlockBackend;
use sc_network_sync::SyncingService;
use sc_transaction_pool::{ChainApi as ScChainApi, Pool as ScPool};
use sc_transaction_pool_api::error::{Error as PoolError, IntoPoolError};
use sc_transaction_pool_api::{InPoolTransaction, TransactionPool, TransactionSource};
use sp_api::{ApiError, ProvideRuntimeApi};
use sp_arithmetic::traits::UniqueSaturatedInto;
use sp_blockchain::HeaderBackend;
use sp_core::H256;
use sp_runtime::generic::BlockId as SPBlockId;
use sp_runtime::traits::{Block as BlockT, Header as HeaderT};
use sp_runtime::transaction_validity::InvalidTransaction;
use sp_runtime::{BoundedVec, DispatchError};
use starknet_api::transaction::Calldata;
use starknet_core::types::{
    BlockHashAndNumber, BlockId, BlockStatus, BlockTag, BlockWithTxHashes, BlockWithTxs, BroadcastedDeclareTransaction,
    BroadcastedDeployAccountTransaction, BroadcastedInvokeTransaction, BroadcastedTransaction, ContractClass,
    DeclareTransactionReceipt, DeclareTransactionResult, DeployAccountTransactionReceipt,
    DeployAccountTransactionResult, EventFilterWithPage, EventsPage, ExecutionResult, FeeEstimate, FieldElement,
    FunctionCall, InvokeTransactionReceipt, InvokeTransactionResult, L1HandlerTransactionReceipt,
    MaybePendingBlockWithTxHashes, MaybePendingBlockWithTxs, MaybePendingTransactionReceipt, StateDiff, StateUpdate,
    SyncStatus, SyncStatusType, Transaction, TransactionFinalityStatus, TransactionReceipt,
};
use starknet_crypto::{get_public_key, sign, verify};
use util::check_message_validity;
use vdf::{ReturnData, VDF};

use crate::constants::{MAX_EVENTS_CHUNK_SIZE, MAX_EVENTS_KEYS};
use crate::types::RpcEventFilter;
extern crate dotenv;

use mc_config::config_map;
use num_bigint::{BigInt, RandBigInt};
use rand::rngs::OsRng;

/// A Starknet RPC server for Madara
pub struct Starknet<A: ChainApi, B: BlockT, BE, C, P, H> {
    client: Arc<C>,
    backend: Arc<mc_db::Backend<B>>,
    overrides: Arc<OverrideHandle<B>>,
    pool: Arc<P>,
    graph: Arc<Pool<A>>,
    sync_service: Arc<SyncingService<B>>,
    starting_block: <<B>::Header as HeaderT>::Number,
    _marker: PhantomData<(B, BE, H)>,
}

/// Constructor for A Starknet RPC server for Madara
/// # Arguments
// * `client` - The Madara client
// * `backend` - The Madara backend
// * `overrides` - The OverrideHandle
// * `sync_service` - The Substrate client sync service
// * `starting_block` - The starting block for the syncing
// * `hasher` - The hasher used by the runtime
//
// # Returns
// * `Self` - The actual Starknet struct
#[allow(clippy::too_many_arguments)]
impl<A: ChainApi, B: BlockT, BE, C, P, H> Starknet<A, B, BE, C, P, H> {
    pub fn new(
        client: Arc<C>,
        backend: Arc<mc_db::Backend<B>>,
        overrides: Arc<OverrideHandle<B>>,
        pool: Arc<P>,
        graph: Arc<Pool<A>>,
        sync_service: Arc<SyncingService<B>>,
        starting_block: <<B>::Header as HeaderT>::Number,
    ) -> Self {
        Self { client, backend, overrides, pool, graph, sync_service, starting_block, _marker: PhantomData }
    }
}

impl<A: ChainApi, B, BE, C, P, H> Starknet<A, B, BE, C, P, H>
where
    B: BlockT,
    C: HeaderBackend<B> + 'static,
{
    pub fn current_block_number(&self) -> RpcResult<u64> {
        Ok(UniqueSaturatedInto::<u64>::unique_saturated_into(self.client.info().best_number))
    }
}

impl<A: ChainApi, B, BE, C, P, H> Starknet<A, B, BE, C, P, H>
where
    B: BlockT,
    C: HeaderBackend<B> + 'static,
    H: HasherT + Send + Sync + 'static,
{
    pub fn current_block_hash(&self) -> Result<H256, ApiError> {
        let substrate_block_hash = self.client.info().best_hash;

        let block = get_block_by_block_hash(self.client.as_ref(), substrate_block_hash).unwrap_or_default();

        Ok(block.header().hash::<H>().into())
    }

    /// Returns the substrate block hash corresponding to the given Starknet block id
    fn substrate_block_hash_from_starknet_block(&self, block_id: BlockId) -> Result<B::Hash, String> {
        match block_id {
            BlockId::Hash(h) => madara_backend_client::load_hash(
                self.client.as_ref(),
                &self.backend,
                H256::from_slice(&h.to_bytes_be()[..32]),
            )
            .map_err(|e| format!("Failed to load Starknet block hash for Substrate block with hash '{h}': {e}"))?,
            BlockId::Number(n) => <C>::hash(&self.client, UniqueSaturatedInto::unique_saturated_into(n))
                .map_err(|e| format!("Failed to retrieve the hash of block number '{n}': {e}"))?,
            BlockId::Tag(_) => Some(self.client.info().best_hash),
        }
        .ok_or("Failed to retrieve the substrate block id".to_string())
    }

    /// Helper function to get the substrate block number from a Starknet block id
    ///
    /// # Arguments
    ///
    /// * `block_id` - The Starknet block id
    ///
    /// # Returns
    ///
    /// * `u64` - The substrate block number
    fn substrate_block_number_from_starknet_block(&self, block_id: BlockId) -> Result<u64, String> {
        // Short circuit on block number
        if let BlockId::Number(x) = block_id {
            return Ok(x);
        }

        let substrate_block_hash = self.substrate_block_hash_from_starknet_block(block_id)?;

        let block = get_block_by_block_hash(self.client.as_ref(), substrate_block_hash)
            .ok_or("Failed to retrieve the substrate block number".to_string())?;

        Ok(block.header().block_number)
    }

    /// Returns a list of all transaction hashes in the given block.
    ///
    /// # Arguments
    ///
    /// * `block_hash` - The hash of the block containing the transactions (starknet block).
    fn get_cached_transaction_hashes(&self, block_hash: H256) -> Option<Vec<H256>> {
        self.backend.mapping().cached_transaction_hashes_from_block_hash(block_hash).unwrap_or_else(|err| {
            error!("{err}");
            None
        })
    }
}

/// Taken from https://github.com/paritytech/substrate/blob/master/client/rpc/src/author/mod.rs#L78
const TX_SOURCE: TransactionSource = TransactionSource::External;

#[async_trait]
#[allow(unused_variables)]
impl<A, B, BE, C, P, H> StarknetWriteRpcApiServer for Starknet<A, B, BE, C, P, H>
where
    A: ChainApi<Block = B> + 'static,
    B: BlockT,
    P: TransactionPool<Block = B> + 'static,
    BE: Backend<B> + 'static,
    C: HeaderBackend<B> + BlockBackend<B> + StorageProvider<B, BE> + 'static,
    C: ProvideRuntimeApi<B>,
    C::Api: StarknetRuntimeApi<B> + ConvertTransactionRuntimeApi<B>,
    H: HasherT + Send + Sync + 'static,
{
    /// Submit a new declare transaction to be added to the chain
    ///
    /// # Arguments
    ///
    /// * `declare_transaction` - the declare transaction to be added to the chain
    ///
    /// # Returns
    ///
    /// * `declare_transaction_result` - the result of the declare transaction
    async fn add_declare_transaction(
        &self,
        declare_transaction: BroadcastedDeclareTransaction,
    ) -> RpcResult<DeclareTransactionResult> {
        let best_block_hash = self.client.info().best_hash;

        let transaction: UserTransaction = declare_transaction.try_into().map_err(|e| {
            error!("Failed to convert BroadcastedDeclareTransaction to UserTransaction, error: {e}");
            StarknetRpcApiError::InternalServerError
        })?;
        let class_hash = match transaction {
            UserTransaction::Declare(ref tx, _) => tx.class_hash(),
            _ => Err(StarknetRpcApiError::InternalServerError)?,
        };

        let current_block_hash = self.client.info().best_hash;
        let contract_class = self
            .overrides
            .for_block_hash(self.client.as_ref(), current_block_hash)
            .contract_class_by_class_hash(current_block_hash, (*class_hash).into());

        if let Some(contract_class) = contract_class {
            error!("Contract class already exists: {:?}", contract_class);
            return Err(StarknetRpcApiError::ClassAlreadyDeclared.into());
        }

        let extrinsic = convert_transaction(self.client.clone(), best_block_hash, transaction.clone()).await?;

        submit_extrinsic(self.pool.clone(), best_block_hash, extrinsic).await?;

        let chain_id = Felt252Wrapper(self.chain_id()?.0);

        Ok(DeclareTransactionResult {
            transaction_hash: transaction.compute_hash::<H>(chain_id, false).into(),
            class_hash: class_hash.0,
        })
    }

    /// Add an Invoke Transaction to invoke a contract function
    ///
    /// # Arguments
    ///
    /// * `invoke tx` - <https://docs.starknet.io/documentation/architecture_and_concepts/Blocks/transactions/#invoke_transaction>
    ///
    /// # Returns
    ///
    /// * `transaction_hash` - transaction hash corresponding to the invocation
    async fn add_invoke_transaction(
        &self,
        invoke_transaction: BroadcastedInvokeTransaction,
    ) -> RpcResult<InvokeTransactionResult> {
        let best_block_hash = self.client.info().best_hash;

        let transaction: UserTransaction = invoke_transaction.try_into().map_err(|e| {
            error!("Failed to convert BroadcastedInvokeTransaction to UserTransaction: {e}");
            StarknetRpcApiError::InternalServerError
        })?;

        let extrinsic = convert_transaction(self.client.clone(), best_block_hash, transaction.clone()).await?;

        submit_extrinsic(self.pool.clone(), best_block_hash, extrinsic).await?;

        let chain_id = Felt252Wrapper(self.chain_id()?.0);

        Ok(InvokeTransactionResult { transaction_hash: transaction.compute_hash::<H>(chain_id, false).into() })
    }

    /// Add an Deploy Account Transaction
    ///
    /// # Arguments
    ///
    /// * `deploy account transaction` - <https://docs.starknet.io/documentation/architecture_and_concepts/Blocks/transactions/#deploy_account_transaction>
    ///
    /// # Returns
    ///
    /// * `transaction_hash` - transaction hash corresponding to the invocation
    /// * `contract_address` - address of the deployed contract account
    async fn add_deploy_account_transaction(
        &self,
        deploy_account_transaction: BroadcastedDeployAccountTransaction,
    ) -> RpcResult<DeployAccountTransactionResult> {
        let best_block_hash = self.client.info().best_hash;

        let transaction: UserTransaction = deploy_account_transaction.try_into().map_err(|e| {
            error!("Failed to convert BroadcastedDeployAccountTransaction to UserTransaction, error: {e}",);
            StarknetRpcApiError::InternalServerError
        })?;

        let extrinsic = convert_transaction(self.client.clone(), best_block_hash, transaction.clone()).await?;

        submit_extrinsic(self.pool.clone(), best_block_hash, extrinsic).await?;

        let chain_id = Felt252Wrapper(self.chain_id()?.0);
        let account_address = match &transaction {
            UserTransaction::DeployAccount(tx) => tx.account_address(),
            _ => Err(StarknetRpcApiError::InternalServerError)?,
        };

        Ok(DeployAccountTransactionResult {
            transaction_hash: transaction.compute_hash::<H>(chain_id, false).into(),
            contract_address: account_address.into(),
        })
    }
}

#[async_trait]
#[allow(unused_variables)]
impl<A, B, BE, C, P, H> StarknetReadRpcApiServer for Starknet<A, B, BE, C, P, H>
where
    A: ChainApi<Block = B> + 'static,
    B: BlockT,
    P: EncryptedTransactionPool<Block = B> + 'static,
    BE: Backend<B> + 'static,
    C: HeaderBackend<B> + BlockBackend<B> + StorageProvider<B, BE> + 'static,
    C: ProvideRuntimeApi<B>,
    C::Api: StarknetRuntimeApi<B> + ConvertTransactionRuntimeApi<B>,
    H: HasherT + Send + Sync + 'static,
{
    fn block_number(&self) -> RpcResult<u64> {
        self.current_block_number()
    }

    fn block_hash_and_number(&self) -> RpcResult<BlockHashAndNumber> {
        let block_number = self.current_block_number()?;
        let block_hash = self.current_block_hash().map_err(|e| {
            error!("Failed to retrieve the current block hash: {}", e);
            StarknetRpcApiError::NoBlocks
        })?;

        Ok(BlockHashAndNumber {
            block_hash: FieldElement::from_byte_slice_be(block_hash.as_bytes()).unwrap(),
            block_number,
        })
    }

    fn get_block_transaction_count(&self, block_id: BlockId) -> RpcResult<u128> {
        let substrate_block_hash = self.substrate_block_hash_from_starknet_block(block_id).map_err(|e| {
            error!("'{e}'");
            StarknetRpcApiError::BlockNotFound
        })?;

        let block = get_block_by_block_hash(self.client.as_ref(), substrate_block_hash).unwrap_or_default();

        Ok(block.header().transaction_count)
    }

    /// get the storage at a given address and key and at a given block
    fn get_storage_at(&self, contract_address: FieldElement, key: FieldElement, block_id: BlockId) -> RpcResult<Felt> {
        let substrate_block_hash = self.substrate_block_hash_from_starknet_block(block_id).map_err(|e| {
            error!("'{e}'");
            StarknetRpcApiError::BlockNotFound
        })?;

        let contract_address = Felt252Wrapper(contract_address).into();
        let key = Felt252Wrapper(key).into();

        let value = self
            .overrides
            .for_block_hash(self.client.as_ref(), substrate_block_hash)
            .get_storage_by_storage_key(substrate_block_hash, contract_address, key)
            .ok_or_else(|| {
                error!("Failed to retrieve storage at '{contract_address:?}' and '{key:?}'");
                StarknetRpcApiError::ContractNotFound
            })?;

        Ok(Felt(Felt252Wrapper::from(value).into()))
    }

    fn call(&self, request: FunctionCall, block_id: BlockId) -> RpcResult<Vec<String>> {
        let substrate_block_hash = self.substrate_block_hash_from_starknet_block(block_id).map_err(|e| {
            error!("'{e}'");
            StarknetRpcApiError::BlockNotFound
        })?;

        let runtime_api = self.client.runtime_api();

        let calldata = Calldata(Arc::new(request.calldata.iter().map(|x| Felt252Wrapper::from(*x).into()).collect()));

        let result = runtime_api
            .call(
                substrate_block_hash,
                Felt252Wrapper(request.contract_address).into(),
                Felt252Wrapper(request.entry_point_selector).into(),
                calldata,
            )
            .map_err(|e| {
                error!("Request parameters error: {e}");
                StarknetRpcApiError::InternalServerError
            })?;

        let result = convert_error(self.client.clone(), substrate_block_hash, result)?;

        Ok(result.iter().map(|x| format!("{:#x}", x.0)).collect())
    }

    /// Get the contract class at a given contract address for a given block id
    fn get_class_at(&self, block_id: BlockId, contract_address: FieldElement) -> RpcResult<ContractClass> {
        let substrate_block_hash = self.substrate_block_hash_from_starknet_block(block_id).map_err(|e| {
            error!("'{e}'");
            StarknetRpcApiError::BlockNotFound
        })?;

        let contract_address_wrapped = Felt252Wrapper(contract_address).into();
        let contract_class = self
            .overrides
            .for_block_hash(self.client.as_ref(), substrate_block_hash)
            .contract_class_by_address(substrate_block_hash, contract_address_wrapped)
            .ok_or_else(|| {
                error!("Failed to retrieve contract class at '{contract_address}'");
                StarknetRpcApiError::ContractNotFound
            })?;

        Ok(to_rpc_contract_class(contract_class).map_err(|e| {
            error!("Failed to convert contract class at '{contract_address}' to RPC contract class: {e}");
            StarknetRpcApiError::InvalidContractClass
        })?)
    }

    /// Get the contract class hash in the given block for the contract deployed at the given
    /// address
    ///
    /// # Arguments
    ///
    /// * `block_id` - The hash of the requested block, or number (height) of the requested block,
    ///   or a block tag
    /// * `contract_address` - The address of the contract whose class hash will be returned
    ///
    /// # Returns
    ///
    /// * `class_hash` - The class hash of the given contract
    fn get_class_hash_at(&self, block_id: BlockId, contract_address: FieldElement) -> RpcResult<Felt> {
        let substrate_block_hash = self.substrate_block_hash_from_starknet_block(block_id).map_err(|e| {
            error!("'{e}'");
            StarknetRpcApiError::BlockNotFound
        })?;

        let contract_address = Felt252Wrapper(contract_address).into();
        let class_hash = self
            .overrides
            .for_block_hash(self.client.as_ref(), substrate_block_hash)
            .contract_class_hash_by_address(substrate_block_hash, contract_address)
            .ok_or_else(|| {
                error!("Failed to retrieve contract class hash at '{contract_address:?}'");
                StarknetRpcApiError::ContractNotFound
            })?;

        Ok(Felt(Felt252Wrapper::from(class_hash).into()))
    }

    // Implementation of the `syncing` RPC Endpoint.
    // It's an async function because it uses `sync_service.best_seen_block()`.
    //
    // # Returns
    // * `Syncing` - An Enum that can be a `mc_rpc_core::SyncStatus` struct or a `Boolean`.
    async fn syncing(&self) -> RpcResult<SyncStatusType> {
        // obtain best seen (highest) block number
        match self.sync_service.best_seen_block().await {
            Ok(best_seen_block) => {
                let best_number = self.client.info().best_number;
                let highest_number = best_seen_block.unwrap_or(best_number);

                // get a starknet block from the starting substrate block number
                let starting_block = madara_backend_client::starknet_block_from_substrate_hash(
                    self.client.as_ref(),
                    self.starting_block,
                );

                // get a starknet block from the current substrate block number
                let current_block =
                    madara_backend_client::starknet_block_from_substrate_hash(self.client.as_ref(), best_number);

                // get a starknet block from the highest substrate block number
                let highest_block =
                    madara_backend_client::starknet_block_from_substrate_hash(self.client.as_ref(), highest_number);

                if starting_block.is_ok() && current_block.is_ok() && highest_block.is_ok() {
                    // Convert block numbers and hashes to the respective type required by the `syncing` endpoint.
                    let starting_block_num = UniqueSaturatedInto::<u64>::unique_saturated_into(self.starting_block);
                    let starting_block_hash = starting_block?.header().hash::<H>().0;

                    let current_block_num = UniqueSaturatedInto::<u64>::unique_saturated_into(best_number);
                    let current_block_hash = current_block?.header().hash::<H>().0;

                    let highest_block_num = UniqueSaturatedInto::<u64>::unique_saturated_into(highest_number);
                    let highest_block_hash = highest_block?.header().hash::<H>().0;

                    // Build the `SyncStatus` struct with the respective syn information
                    Ok(SyncStatusType::Syncing(SyncStatus {
                        starting_block_num,
                        starting_block_hash,
                        current_block_num,
                        current_block_hash,
                        highest_block_num,
                        highest_block_hash,
                    }))
                } else {
                    // If there was an error when getting a starknet block, then we return `false`,
                    // as per the endpoint specification
                    log::error!("Failed to load Starknet block");
                    Ok(SyncStatusType::NotSyncing)
                }
            }
            Err(_) => {
                // If there was an error when getting a starknet block, then we return `false`,
                // as per the endpoint specification
                log::error!("`SyncingEngine` shut down");
                Ok(SyncStatusType::NotSyncing)
            }
        }
    }

    /// Get the contract class definition in the given block associated with the given hash.
    fn get_class(&self, block_id: BlockId, class_hash: FieldElement) -> RpcResult<ContractClass> {
        let substrate_block_hash = self.substrate_block_hash_from_starknet_block(block_id).map_err(|e| {
            error!("'{e}'");
            StarknetRpcApiError::BlockNotFound
        })?;

        let class_hash = Felt252Wrapper(class_hash).into();

        let contract_class = self
            .overrides
            .for_block_hash(self.client.as_ref(), substrate_block_hash)
            .contract_class_by_class_hash(substrate_block_hash, class_hash)
            .ok_or_else(|| {
                error!("Failed to retrieve contract class from hash '{class_hash}'");
                StarknetRpcApiError::ClassHashNotFound
            })?;

        Ok(to_rpc_contract_class(contract_class).map_err(|e| {
            error!("Failed to convert contract class from hash '{class_hash}' to RPC contract class: {e}");
            StarknetRpcApiError::InternalServerError
        })?)
    }

    /// Returns the specified block with transaction hashes.
    fn get_block_with_tx_hashes(&self, block_id: BlockId) -> RpcResult<MaybePendingBlockWithTxHashes> {
        let substrate_block_hash = self.substrate_block_hash_from_starknet_block(block_id).map_err(|e| {
            error!("'{e}'");
            StarknetRpcApiError::BlockNotFound
        })?;

        let block = get_block_by_block_hash(self.client.as_ref(), substrate_block_hash).unwrap_or_default();
        let chain_id = self.chain_id()?;
        let block_hash = block.header().hash::<H>();

        let transaction_hashes = if let Some(tx_hashes) = self.get_cached_transaction_hashes(block_hash.into()) {
            let mut v = Vec::with_capacity(tx_hashes.len());
            for tx_hash in tx_hashes {
                v.push(h256_to_felt(tx_hash).map_err(|e| {
                    CallError::Failed(anyhow::anyhow!(
                        "The hash cached for block with hash {block_hash:?} is an invalid felt: '{tx_hash}'. The \
                         caching db has probably been tempered"
                    ))
                })?);
            }
            v
        } else {
            block.transactions_hashes::<H>(chain_id.0.into()).map(FieldElement::from).collect()
        };

        let parent_blockhash = block.header().parent_block_hash;
        let block_with_tx_hashes = BlockWithTxHashes {
            transactions: transaction_hashes,
            // TODO: Status hardcoded, get status from block
            status: BlockStatus::AcceptedOnL2,
            block_hash: block_hash.into(),
            parent_hash: parent_blockhash.into(),
            block_number: block.header().block_number,
            new_root: block.header().global_state_root.into(),
            timestamp: block.header().block_timestamp,
            sequencer_address: Felt252Wrapper::from(block.header().sequencer_address).into(),
        };

        Ok(MaybePendingBlockWithTxHashes::Block(block_with_tx_hashes))
    }

    /// Get the nonce associated with the given address at the given block
    fn get_nonce(&self, block_id: BlockId, contract_address: FieldElement) -> RpcResult<Felt> {
        let substrate_block_hash = self.substrate_block_hash_from_starknet_block(block_id).map_err(|e| {
            error!("'{e}'");
            StarknetRpcApiError::BlockNotFound
        })?;

        let contract_address = Felt252Wrapper(contract_address).into();

        let nonce = self
            .overrides
            .for_block_hash(self.client.as_ref(), substrate_block_hash)
            .nonce(substrate_block_hash, contract_address)
            .ok_or_else(|| {
                error!("Failed to get nonce at '{contract_address:?}'");
                StarknetRpcApiError::ContractNotFound
            })?;

        Ok(Felt(Felt252Wrapper::from(nonce).into()))
    }

    /// Returns the chain id.
    fn chain_id(&self) -> RpcResult<Felt> {
        let best_block_hash = self.client.info().best_hash;
        let chain_id = self.client.runtime_api().chain_id(best_block_hash).map_err(|e| {
            error!("Failed to fetch chain_id with best_block_hash: {best_block_hash}, error: {e}");
            StarknetRpcApiError::InternalServerError
        })?;

        Ok(Felt(chain_id.0))
    }

<<<<<<< HEAD
    /// Submit a new declare transaction to be added to the chain
    ///
    /// # Arguments
    ///
    /// * `declare_transaction` - the declare transaction to be added to the chain
    ///
    /// # Returns
    ///
    /// * `declare_transaction_result` - the result of the declare transaction
    async fn add_declare_transaction(
        &self,
        declare_transaction: BroadcastedDeclareTransaction,
    ) -> RpcResult<DeclareTransactionResult> {
        let best_block_hash = self.client.info().best_hash;

        let transaction: UserTransaction = declare_transaction.try_into().map_err(|e| {
            error!("Failed to convert BroadcastedDeclareTransaction to UserTransaction, error: {e}");
            StarknetRpcApiError::InternalServerError
        })?;
        let class_hash = match transaction {
            UserTransaction::Declare(ref tx, _) => tx.class_hash(),
            _ => Err(StarknetRpcApiError::InternalServerError)?,
        };

        let current_block_hash = self.client.info().best_hash;
        let contract_class = self
            .overrides
            .for_block_hash(self.client.as_ref(), current_block_hash)
            .contract_class_by_class_hash(current_block_hash, (*class_hash).into());
        if let Some(contract_class) = contract_class {
            error!("Contract class already exists: {:?}", contract_class);
            return Err(StarknetRpcApiError::ClassAlreadyDeclared.into());
        }

        let extrinsic = convert_transaction(self.client.clone(), best_block_hash, transaction.clone()).await?;

        let block_height = self.current_block_number()?;
        let mut order = None;
        {
            let epool = self.pool.encrypted_pool().clone();
            let mut locked_epool = epool.lock().await;
            if locked_epool.is_enabled() {
                log::info!("Add declare encrypted transaction");
                let txs = locked_epool.initialize_if_not_exist(block_height);
                txs.increase_order();
                txs.increase_not_encrypted_cnt();
                order = Some(txs.get_order() - 1);
            }
        }

        if let Some(order) = order {
            log::info!("Submit extrinsic with order");
            submit_extrinsic_with_order(self.pool.clone(), best_block_hash, extrinsic, order).await?;
        } else {
            log::info!("Submit extrinsic without order");
            submit_extrinsic(self.pool.clone(), best_block_hash, extrinsic).await?;
        }

        let chain_id = Felt252Wrapper(self.chain_id()?.0);

        Ok(DeclareTransactionResult {
            transaction_hash: transaction.compute_hash::<H>(chain_id, false).into(),
            class_hash: class_hash.0,
        })
    }

    /// Add an Invoke Transaction to invoke a contract function with order or without order
    ///
    /// # Arguments
    ///
    /// * `invoke tx` - <https://docs.starknet.io/documentation/architecture_and_concepts/Blocks/transactions/#invoke_transaction>
    ///
    /// # Returns
    ///
    /// * `transaction_hash` - transaction hash corresponding to the invocation
    async fn add_invoke_transaction(
        &self,
        invoke_transaction: BroadcastedInvokeTransaction,
    ) -> RpcResult<InvokeTransactionResult> {
        let best_block_hash = self.client.info().best_hash;

        let transaction: UserTransaction = invoke_transaction.try_into().map_err(|e| {
            error!("Failed to convert BroadcastedInvokeTransaction to UserTransaction: {e}");
            StarknetRpcApiError::InternalServerError
        })?;

        let extrinsic = convert_transaction(self.client.clone(), best_block_hash, transaction.clone()).await?;

        let block_height = self.current_block_number()? + 1;

        let mut order = None;
        {
            let epool = self.pool.encrypted_pool().clone();
            let mut locked_epool = epool.lock().await;
            if locked_epool.is_enabled() {
                let txs = locked_epool.initialize_if_not_exist(block_height);
                if txs.is_closed() {
                    log::info!("{} is closed.. push on temporary pool on {}", block_height - 1, block_height);
                    let next_txs = locked_epool.initialize_if_not_exist(block_height + 1);
                    order = Some(next_txs.get_order());
                    next_txs.add_tx_to_temporary_pool(next_txs.get_order(), transaction.clone());
                } else {
                    txs.increase_not_encrypted_cnt();
                    order = Some(txs.get_order());
                }
            }
        }
        if let Some(order) = order {
            submit_extrinsic_with_order(self.pool.clone(), best_block_hash, extrinsic, order).await?;
        } else {
            submit_extrinsic(self.pool.clone(), best_block_hash, extrinsic).await?;
        }

        let chain_id = Felt252Wrapper(self.chain_id()?.0);

        Ok(InvokeTransactionResult { transaction_hash: transaction.compute_hash::<H>(chain_id, false).into() })
    }

    /// Add an Deploy Account Transaction
    ///
    /// # Arguments
    ///
    /// * `deploy account transaction` - <https://docs.starknet.io/documentation/architecture_and_concepts/Blocks/transactions/#deploy_account_transaction>
    ///
    /// # Returns
    ///
    /// * `transaction_hash` - transaction hash corresponding to the invocation
    /// * `contract_address` - address of the deployed contract account
    async fn add_deploy_account_transaction(
        &self,
        deploy_account_transaction: BroadcastedDeployAccountTransaction,
    ) -> RpcResult<DeployAccountTransactionResult> {
        let best_block_hash = self.client.info().best_hash;

        let transaction: UserTransaction = deploy_account_transaction.try_into().map_err(|e| {
            error!("Failed to convert BroadcastedDeployAccountTransaction to UserTransaction, error: {e}",);
            StarknetRpcApiError::InternalServerError
        })?;

        let extrinsic = convert_transaction(self.client.clone(), best_block_hash, transaction.clone()).await?;

        let block_height = self.current_block_number()?;
        let mut order = None;
        {
            let epool = self.pool.encrypted_pool().clone();
            let mut locked_epool = epool.lock().await;
            if locked_epool.is_enabled() {
                log::info!("Deploy account encrypted transaction");
                let txs = locked_epool.initialize_if_not_exist(block_height);
                txs.increase_order();
                txs.increase_not_encrypted_cnt();
                order = Some(txs.get_order() - 1);
            }
        }

        if let Some(order) = order {
            log::info!("Submit extrinsic with order");
            submit_extrinsic_with_order(self.pool.clone(), best_block_hash, extrinsic, order).await?;
        } else {
            log::info!("Submit extrinsic without order");
            submit_extrinsic(self.pool.clone(), best_block_hash, extrinsic).await?;
        }

        let chain_id = Felt252Wrapper(self.chain_id()?.0);
        let account_address = match &transaction {
            UserTransaction::DeployAccount(tx) => tx.account_address(),
            _ => Err(StarknetRpcApiError::InternalServerError)?,
        };

        Ok(DeployAccountTransactionResult {
            transaction_hash: transaction.compute_hash::<H>(chain_id, false).into(),
            contract_address: account_address.into(),
        })
    }

=======
>>>>>>> d4862bdd
    /// Estimate the fee associated with transaction
    ///
    /// # Arguments
    ///
    /// * `request` - starknet transaction request
    /// * `block_id` - hash of the requested block, number (height), or tag
    ///
    /// # Returns
    ///
    /// * `fee_estimate` - fee estimate in gwei
    async fn estimate_fee(
        &self,
        request: Vec<BroadcastedTransaction>,
        block_id: BlockId,
    ) -> RpcResult<Vec<FeeEstimate>> {
        let is_query = request.iter().any(|tx| match tx {
            BroadcastedTransaction::Invoke(invoke_tx) => invoke_tx.is_query,
            BroadcastedTransaction::Declare(BroadcastedDeclareTransaction::V1(tx_v1)) => tx_v1.is_query,
            BroadcastedTransaction::Declare(BroadcastedDeclareTransaction::V2(tx_v2)) => tx_v2.is_query,
            BroadcastedTransaction::DeployAccount(deploy_tx) => deploy_tx.is_query,
        });
        if !is_query {
            log::error!(
                "Got `is_query`: false. In a future version, this will fail fee estimation with UnsupportedTxVersion"
            );
        }

        let substrate_block_hash = self.substrate_block_hash_from_starknet_block(block_id).map_err(|e| {
            error!("'{e}'");
            StarknetRpcApiError::BlockNotFound
        })?;
        let best_block_hash = self.client.info().best_hash;
        let chain_id = Felt252Wrapper(self.chain_id()?.0);

        let mut transactions = vec![];
        for tx in request {
            let tx = tx.try_into().map_err(|e| {
                error!("Failed to convert BroadcastedTransaction to UserTransaction: {e}");
                StarknetRpcApiError::InternalServerError
            })?;
            transactions.push(tx);
        }

        let fee_estimates = self
            .client
            .runtime_api()
            .estimate_fee(substrate_block_hash, transactions)
            .map_err(|e| {
                error!("Request parameters error: {e}");
                StarknetRpcApiError::InternalServerError
            })?
            .map_err(|e| {
                error!("Failed to call function: {:#?}", e);
                StarknetRpcApiError::ContractError
            })?;

        let estimates = fee_estimates
            .into_iter()
            .map(|x| FeeEstimate { gas_price: 0, gas_consumed: x.1, overall_fee: x.0 })
            .collect();

        Ok(estimates)
    }

    // Returns the details of a transaction by a given block id and index
    fn get_transaction_by_block_id_and_index(&self, block_id: BlockId, index: u64) -> RpcResult<Transaction> {
        let substrate_block_hash = self.substrate_block_hash_from_starknet_block(block_id).map_err(|e| {
            error!("'{e}'");
            StarknetRpcApiError::BlockNotFound
        })?;

        let block = get_block_by_block_hash(self.client.as_ref(), substrate_block_hash).unwrap_or_default();

        let transaction = block.transactions().get(index as usize).ok_or(StarknetRpcApiError::InvalidTxnIndex)?;
        let chain_id = self.chain_id()?;

        let opt_cached_transaction_hashes = self.get_cached_transaction_hashes(block.header().hash::<H>().into());

        let transaction_hash = if let Some(cached_tx_hashes) = opt_cached_transaction_hashes {
            cached_tx_hashes
                .get(index as usize)
                .map(|&h| h256_to_felt(h))
                .ok_or(CallError::Failed(anyhow::anyhow!(
                    "Number of cached tx hashes does not match the number of transactions in block with id {:?}",
                    block_id
                )))?
                .map_err(|e| {
                    CallError::Failed(anyhow::anyhow!(
                        "The hash cached for tx at index {index} of block with id {:?} is an invalid felt. The \
                         caching db has probably been tempered",
                        block_id
                    ))
                })?
        } else {
            transaction.compute_hash::<H>(chain_id.0.into(), false).0
        };

        Ok(to_starknet_core_tx(transaction.clone(), transaction_hash))
    }

    /// Get block information with full transactions given the block id
    fn get_block_with_txs(&self, block_id: BlockId) -> RpcResult<MaybePendingBlockWithTxs> {
        let substrate_block_hash = self.substrate_block_hash_from_starknet_block(block_id).map_err(|e| {
            error!("Block not found: '{e}'");
            StarknetRpcApiError::BlockNotFound
        })?;

        let block = get_block_by_block_hash(self.client.as_ref(), substrate_block_hash).unwrap_or_default();
        let block_hash = block.header().hash::<H>();

        let chain_id = self.chain_id()?;
        let chain_id = Felt252Wrapper(chain_id.0);

        let opt_cached_transaction_hashes = self.get_cached_transaction_hashes(block.header().hash::<H>().into());
        let mut transactions = Vec::with_capacity(block.transactions().len());
        for (index, tx) in block.transactions().iter().enumerate() {
            let tx_hash = if let Some(cached_tx_hashes) = opt_cached_transaction_hashes.as_ref() {
                cached_tx_hashes
                    .get(index)
                    .map(|&h| h256_to_felt(h))
                    .ok_or(CallError::Failed(anyhow::anyhow!(
                        "Number of cached tx hashes does not match the number of transactions in block with hash {:?}",
                        block_hash
                    )))?
                    .map_err(|e| {
                        CallError::Failed(anyhow::anyhow!(
                            "The hash cached for tx at index {index} of block with hash {block_hash:?} is an invalid \
                             felt. The caching db has probably been tempered"
                        ))
                    })?
            } else {
                tx.compute_hash::<H>(chain_id.0.into(), false).0
            };

            transactions.push(to_starknet_core_tx(tx.clone(), tx_hash));
        }

        let block_with_txs = BlockWithTxs {
            // TODO: Get status from block
            status: BlockStatus::AcceptedOnL2,
            block_hash: block_hash.into(),
            parent_hash: block.header().parent_block_hash.into(),
            block_number: block.header().block_number,
            new_root: block.header().global_state_root.into(),
            timestamp: block.header().block_timestamp,
            sequencer_address: Felt252Wrapper::from(block.header().sequencer_address).into(),
            transactions,
        };

        Ok(MaybePendingBlockWithTxs::Block(block_with_txs))
    }

    /// Get the information about the result of executing the requested block
    fn get_state_update(&self, block_id: BlockId) -> RpcResult<StateUpdate> {
        let substrate_block_hash = self.substrate_block_hash_from_starknet_block(block_id).map_err(|e| {
            error!("'{e}'");
            StarknetRpcApiError::BlockNotFound
        })?;

        let block = get_block_by_block_hash(self.client.as_ref(), substrate_block_hash).unwrap_or_default();

        let old_root = if block.header().block_number > 0 {
            let parent_block_hash = (TryInto::<FieldElement>::try_into(block.header().parent_block_hash)).unwrap();
            let substrate_parent_block_hash =
                self.substrate_block_hash_from_starknet_block(BlockId::Hash(parent_block_hash)).map_err(|e| {
                    error!("'{e}'");
                    StarknetRpcApiError::BlockNotFound
                })?;

            let parent_block =
                get_block_by_block_hash(self.client.as_ref(), substrate_parent_block_hash).unwrap_or_default();
            parent_block.header().global_state_root.into()
        } else {
            FieldElement::default()
        };

        Ok(StateUpdate {
            block_hash: block.header().hash::<H>().into(),
            new_root: block.header().global_state_root.into(),
            old_root,
            state_diff: StateDiff {
                storage_diffs: Vec::new(),
                deprecated_declared_classes: Vec::new(),
                declared_classes: Vec::new(),
                deployed_contracts: Vec::new(),
                replaced_classes: Vec::new(),
                nonces: Vec::new(),
            },
        })
    }

    /// Returns the transactions in the transaction pool, recognized by this sequencer
    async fn pending_transactions(&self) -> RpcResult<Vec<Transaction>> {
        let substrate_block_hash = self.client.info().best_hash;

        let mut transactions = vec![];

        let mut transactions_ready: Vec<<B as BlockT>::Extrinsic> =
            self.graph.validated_pool().ready().map(|tx| tx.data().clone()).collect();

        let mut transactions_future: Vec<<B as BlockT>::Extrinsic> =
            self.graph.validated_pool().futures().into_iter().map(|(_hash, extrinsic)| extrinsic).collect();

        transactions.append(&mut transactions_ready);
        transactions.append(&mut transactions_future);

        let api = self.client.runtime_api();

        let transactions = api.extrinsic_filter(substrate_block_hash, transactions).map_err(|e| {
            error!("Failed to filter extrinsics. Substrate block hash: {substrate_block_hash}, error: {e}");
            StarknetRpcApiError::InternalServerError
        })?;

        let chain_id = self.chain_id().map_err(|e| {
            error!("Failed to retrieve chain ID. Error: {e}");
            StarknetRpcApiError::InternalServerError
        })?;

        let transactions = transactions
            .into_iter()
            .map(|tx| {
                let hash = tx.compute_hash::<H>(chain_id.0.into(), false).into();
                to_starknet_core_tx(tx, hash)
            })
            .collect();
        Ok(transactions)
    }

    /// Returns all events matching the given filter
    async fn get_events(&self, filter: EventFilterWithPage) -> RpcResult<EventsPage> {
        let continuation_token = match filter.result_page_request.continuation_token {
            Some(token) => types::ContinuationToken::parse(token).map_err(|e| {
                error!("Failed to parse continuation token: {:?}", e);
                StarknetRpcApiError::InvalidContinuationToken
            })?,
            None => types::ContinuationToken::default(),
        };
        let from_address = filter.event_filter.address.map(Felt252Wrapper::from);
        let keys = filter.event_filter.keys.unwrap_or_default();
        let chunk_size = filter.result_page_request.chunk_size;

        if keys.len() > MAX_EVENTS_KEYS {
            return Err(StarknetRpcApiError::TooManyKeysInFilter.into());
        }
        if chunk_size > MAX_EVENTS_CHUNK_SIZE as u64 {
            return Err(StarknetRpcApiError::PageSizeTooBig.into());
        }

        // Get the substrate block numbers for the requested range
        let latest_block =
            self.substrate_block_number_from_starknet_block(BlockId::Tag(BlockTag::Latest)).map_err(|e| {
                error!("'{e}'");
                StarknetRpcApiError::BlockNotFound
            })?;
        let from_block = self
            .substrate_block_number_from_starknet_block(filter.event_filter.from_block.unwrap_or(BlockId::Number(0)))
            .map_err(|e| {
                error!("'{e}'");
                StarknetRpcApiError::BlockNotFound
            })?;
        let to_block = self
            .substrate_block_number_from_starknet_block(
                filter.event_filter.to_block.unwrap_or(BlockId::Tag(BlockTag::Latest)),
            )
            .map_err(|e| {
                error!("'{e}'");
                StarknetRpcApiError::BlockNotFound
            })?;

        // Verify that the requested range is valid
        if from_block > to_block {
            return Ok(EventsPage { events: vec![], continuation_token: None });
        }

        let to_block = if latest_block > to_block { to_block } else { latest_block };
        let filter = RpcEventFilter { from_block, to_block, from_address, keys, chunk_size, continuation_token };

        self.filter_events(filter)
    }

    /// Returns a transaction details from it's hash.
    ///
    /// If the transaction is in the transactions pool,
    /// it considers the transaction hash as not found.
    /// Consider using `pending_transaction` for that purpose.
    ///
    /// # Arguments
    ///
    /// * `transaction_hash` - Transaction hash corresponding to the transaction.
    fn get_transaction_by_hash(&self, transaction_hash: FieldElement) -> RpcResult<Transaction> {
        let block_hash_from_db = self
            .backend
            .mapping()
            .block_hash_from_transaction_hash(H256::from(transaction_hash.to_bytes_be()))
            .map_err(|e| {
                error!("Failed to get transaction's substrate block hash from mapping_db: {e}");
                StarknetRpcApiError::TxnHashNotFound
            })?;

        let substrate_block_hash = match block_hash_from_db {
            Some(block_hash) => block_hash,
            None => return Err(StarknetRpcApiError::TxnHashNotFound.into()),
        };

        let block = get_block_by_block_hash(self.client.as_ref(), substrate_block_hash).unwrap_or_default();
        let chain_id = self.chain_id()?.0.into();

        let find_tx = if let Some(tx_hashes) = self.get_cached_transaction_hashes(block.header().hash::<H>().into()) {
            tx_hashes
                .into_iter()
                .zip(block.transactions())
                .find(|(tx_hash, _)| *tx_hash == Felt252Wrapper(transaction_hash).into())
                .map(|(_, tx)| to_starknet_core_tx(tx.clone(), transaction_hash))
        } else {
            block
                .transactions()
                .iter()
                .find(|tx| tx.compute_hash::<H>(chain_id, false).0 == transaction_hash)
                .map(|tx| to_starknet_core_tx(tx.clone(), transaction_hash))
        };

        find_tx.ok_or(StarknetRpcApiError::TxnHashNotFound.into())
    }

    /// Returns the receipt of a transaction by transaction hash.
    ///
    /// # Arguments
    ///
    /// * `transaction_hash` - Transaction hash corresponding to the transaction.
    async fn get_transaction_receipt(
        &self,
        transaction_hash: FieldElement,
    ) -> RpcResult<MaybePendingTransactionReceipt> {
        async fn wait_for_tx_inclusion<B: sp_api::BlockT>(
            madara_backend: Arc<MadaraBackend<B>>,
            transaction_hash: FieldElement,
        ) -> Result<<B as BlockT>::Hash, StarknetRpcApiError> {
            let substrate_block_hash;

            loop {
                let block_hash_from_db = madara_backend
                    .mapping()
                    .block_hash_from_transaction_hash(H256::from(transaction_hash.to_bytes_be()))
                    .map_err(|e| {
                        error!("Failed to interact with db backend error: {e}");
                        StarknetRpcApiError::InternalServerError
                    })?;

                match block_hash_from_db {
                    Some(block_hash) => {
                        substrate_block_hash = block_hash;
                        break;
                    }
                    None => {
                        // TODO: hardcoded to match the blocktime; make it dynamic
                        tokio::time::sleep(std::time::Duration::from_millis(6000)).await;
                        continue;
                    }
                };
            }

            Ok(substrate_block_hash)
        }

        let substrate_block_hash = match tokio::time::timeout(
            std::time::Duration::from_millis(60000),
            wait_for_tx_inclusion(self.backend.clone(), transaction_hash),
        )
        .await
        {
            Err(_) => {
                error!("did not receive tx hash within 1 minute");
                return Err(StarknetRpcApiError::TxnHashNotFound.into());
            }
            Ok(res) => res,
        }?;

        let block: mp_block::Block =
            get_block_by_block_hash(self.client.as_ref(), substrate_block_hash).unwrap_or_default();
        let block_header = block.header();
        let block_hash = block_header.hash::<H>().into();
        let block_number = block_header.block_number;

        let block_extrinsics = self
            .client
            .block_body(substrate_block_hash)
            .map_err(|e| {
                error!("Failed to get block body. Substrate block hash: {substrate_block_hash}, error: {e}");
                StarknetRpcApiError::InternalServerError
            })?
            .ok_or(StarknetRpcApiError::BlockNotFound)?;

        let chain_id = self.chain_id()?.0.into();

        let fee_disabled =
            self.client.runtime_api().is_transaction_fee_disabled(substrate_block_hash).map_err(|e| {
                error!("Failed to get check fee disabled. Substrate block hash: {substrate_block_hash}, error: {e}");
                StarknetRpcApiError::InternalServerError
            })?;

        let (tx_index, transaction) = self
            .client
            .runtime_api()
            .get_index_and_tx_for_tx_hash(substrate_block_hash, block_extrinsics, chain_id, transaction_hash.into())
            .map_err(|e| {
                error!(
                    "Failed to get index for transaction hash. Substrate block hash: {substrate_block_hash}, \
                     transaction hash: {transaction_hash}, error: {e}"
                );
                StarknetRpcApiError::InternalServerError
            })?
            .expect("the transaction should be present in the substrate extrinsics"); // not reachable

        let events = self
            .client
            .runtime_api()
            .get_events_for_tx_by_index(substrate_block_hash, tx_index)
            .map_err(|e| {
                error!(
                    "Failed to get events for transaction index. Substrate block hash: {substrate_block_hash}, \
                     transaction idx: {tx_index}, error: {e}"
                );
                StarknetRpcApiError::InternalServerError
            })?
            .expect("the transaction should be present in the substrate extrinsics"); // not reachable

        let execution_result = {
            let revert_error = self
                .client
                .runtime_api()
                .get_tx_execution_outcome(substrate_block_hash, Felt252Wrapper(transaction_hash).into())
                .map_err(|e| {
                    error!(
                        "Failed to get transaction execution outcome. Substrate block hash: {substrate_block_hash}, \
                         transaction hash: {transaction_hash}, error: {e}"
                    );
                    StarknetRpcApiError::InternalServerError
                })?;

            match revert_error {
                None => ExecutionResult::Succeeded,
                // This is safe because the message is a Vec<u8> build from a String
                Some(message) => ExecutionResult::Reverted { reason: unsafe { String::from_utf8_unchecked(message) } },
            }
        };

        fn event_conversion(event: starknet_api::transaction::Event) -> starknet_core::types::Event {
            starknet_core::types::Event {
                from_address: Felt252Wrapper::from(event.from_address).0,
                keys: event.content.keys.into_iter().map(|felt| Felt252Wrapper::from(felt).0).collect(),
                data: event.content.data.0.into_iter().map(|felt| Felt252Wrapper::from(felt).0).collect(),
            }
        }

        let events_converted: Vec<starknet_core::types::Event> =
            events.clone().into_iter().map(event_conversion).collect();

        let actual_fee = if fee_disabled {
            FieldElement::ZERO
        } else {
            // Event {
            //     from_address: fee_token_address,
            //     keys: [selector("Transfer")],
            //     data: [
            //         send_from_address,       // account_contract_address
            //         send_to_address,         // to (sequencer address)
            //         expected_fee_value_low,  // transfer amount (fee)
            //         expected_fee_value_high,
            //     ]},
            // fee transfer must be the last event, except enabled disable-transaction-fee feature
            events_converted.last().unwrap().data[2]
        };

        let receipt = match transaction {
            mp_transactions::Transaction::Declare(_) => TransactionReceipt::Declare(DeclareTransactionReceipt {
                transaction_hash,
                actual_fee,
                finality_status: TransactionFinalityStatus::AcceptedOnL2,
                block_hash,
                block_number,
                messages_sent: Default::default(),
                events: events_converted,
                execution_result,
            }),
            mp_transactions::Transaction::DeployAccount(tx) => {
                TransactionReceipt::DeployAccount(DeployAccountTransactionReceipt {
                    transaction_hash,
                    actual_fee,
                    finality_status: TransactionFinalityStatus::AcceptedOnL2,
                    block_hash,
                    block_number,
                    messages_sent: Default::default(),
                    events: events_converted,
                    contract_address: tx.get_account_address(),
                    execution_result,
                })
            }
            mp_transactions::Transaction::Invoke(_) => TransactionReceipt::Invoke(InvokeTransactionReceipt {
                transaction_hash,
                actual_fee,
                finality_status: TransactionFinalityStatus::AcceptedOnL2,
                block_hash,
                block_number,
                messages_sent: Default::default(),
                events: events_converted,
                execution_result,
            }),
            mp_transactions::Transaction::L1Handler(_) => TransactionReceipt::L1Handler(L1HandlerTransactionReceipt {
                transaction_hash,
                actual_fee,
                finality_status: TransactionFinalityStatus::AcceptedOnL2,
                block_hash,
                block_number,
                messages_sent: Default::default(),
                events: events_converted,
                execution_result,
            }),
        };

        Ok(MaybePendingTransactionReceipt::Receipt(receipt))
    }

    // Todo(jaemin): To be removed. This is for testing.
    fn encrypt_invoke_transaction(
        &self,
        invoke_transaction: BroadcastedInvokeTransaction,
        t: u64, // Time - The number of calculations for how much time should be taken in VDF
    ) -> RpcResult<EncryptedInvokeTransactionResponse> {
        let base = 10; // Expression base (e.g. 10 == decimal / 16 == hex)
        let lambda = 2048; // N's bits (ex. RSA-2048 => lambda = 2048)
        let vdf: VDF = VDF::new(lambda, base);

        let param = vdf.setup(t); // Generate parameters (it returns value as json string)
        let params: ReturnData = serde_json::from_str(param.as_str())?; // Parsing parameters

        // 1. Use trapdoor
        let y = vdf.evaluate_with_trapdoor(params.t, params.g.clone(), params.n.clone(), params.remainder.clone());

        let invoke_tx = UserTransaction::try_from(invoke_transaction).map_err(|e| {
            error!("Failed to convert BroadcastedInvokeTransaction to UserTransaction: {e:?}");
            StarknetRpcApiError::InternalServerError
        })?;
        let invoke_tx_str: String = match invoke_tx {
            UserTransaction::Invoke(invoke_tx) => serde_json::to_string(&invoke_tx)?,
            _ => {
                log::error!("Try to encrypt not invoke transaction");
                return Err(StarknetRpcApiError::InternalServerError.into());
            }
        };

        if !check_message_validity(invoke_tx_str.as_bytes()) {
            log::error!("Invalid invoke transaction");
            return Err(StarknetRpcApiError::InternalServerError.into());
        }

        let encryption_key = SequencerPoseidonEncryption::calculate_secret_key(y.as_bytes());
        let (encrypted_data, nonce, _, _) = SequencerPoseidonEncryption::new().encrypt(invoke_tx_str, encryption_key);
        Ok(EncryptedInvokeTransactionResponse {
            encrypted_invoke_transaction: EncryptedInvokeTransaction {
                encrypted_data,
                nonce: format!("{nonce:x}"),
                t,
                g: params.g.clone(),
                n: params.n.clone(),
            },
            decryption_key: y,
        })
    }

    async fn decrypt_encrypted_invoke_transaction(
        &self,
        encrypted_invoke_transaction: EncryptedInvokeTransaction,
        decryption_key: Option<String>,
    ) -> RpcResult<InvokeTransaction> {
        Decryptor::default()
            .decrypt_encrypted_invoke_transaction(encrypted_invoke_transaction, decryption_key)
            .await
            .map_err(|e| {
                error!("{e}");
                StarknetRpcApiError::InternalServerError.into()
            })
    }

    async fn add_encrypted_invoke_transaction(
        &self,
        encrypted_invoke_transaction: EncryptedInvokeTransaction,
    ) -> RpcResult<EncryptedMempoolTransactionResponse> {
        let mut block_height = self.current_block_number()? + 1;

        let epool = self.pool.encrypted_pool();

        let order = {
            let mut locked_epool = epool.lock().await;
            if !locked_epool.is_enabled() {
                return Err(StarknetRpcApiError::EncryptedMempoolDisabled.into());
            }

            let txs = locked_epool.initialize_if_not_exist(block_height);
            log::info!("{} : closed?", block_height);

            if txs.is_closed() {
                block_height += 1;
                log::info!("closed!, push at {}", block_height);
            } else {
                log::info!("still open");
            }

            txs.add_encrypted_tx(encrypted_invoke_transaction.clone());

            let txs_order = txs.get_order();
            log::info!("1. added length {} {}", txs.encrypted_txs_len(), txs_order);

            let tx_cnt = locked_epool
                .get_txs(block_height)
                .map_err(|_| {
                    error!("Failed to find get tx {}", block_height);
                    StarknetRpcApiError::InternalServerError
                })?
                .encrypted_txs_len();
            log::info!("2. added length {}", tx_cnt);

            txs_order - 1
        };

        let chain_id = Felt252Wrapper(self.chain_id()?.0);

        let best_block_hash = self.client.info().best_hash;
        let client = self.client.clone();
        let pool = self.pool.clone();

        // Generate commitment

        // 1. Get sequencer private key
        let config_map = config_map();
        let sequencer_private_key = config_map.get_string("sequencer_private_key").map_err(|_| {
            error!("sequencer_private_key must be set");
            StarknetRpcApiError::InternalServerError
        })?;

        // 2. Make random FieldElement for making k to sign
        let mut rng = OsRng;
        let lower_bound = BigInt::from(0);
        let upper_bound = BigInt::parse_bytes(FieldElement::MAX.to_string().as_bytes(), 10).ok_or_else(|| {
            error!("Failed to parse BigInt {}", FieldElement::MAX);
            StarknetRpcApiError::InternalServerError
        })?;

        let hex_k = rng.gen_bigint_range(&lower_bound, &upper_bound).to_str_radix(16);
        let k = FieldElement::from_str(&format!("0x{}", hex_k)).map_err(|_| {
            error!("Failed to convert BigInt to FieldElement: 0x{}", hex_k);
            StarknetRpcApiError::InternalServerError
        })?;

        // 3. Make message
        let encrypted_invoke_transaction_string = serde_json::to_string(&encrypted_invoke_transaction)?;
        let encrypted_invoke_transaction_bytes = encrypted_invoke_transaction_string.as_bytes();
        let encrypted_tx_info_hash = PedersenHasher::hash_bytes(encrypted_invoke_transaction_bytes);

        let message = format!("{},{},{}", block_height, order, encrypted_tx_info_hash.0.to_string());
        let message = message.as_bytes();
        let commitment = PedersenHasher::hash_bytes(message);

        // 4. Sign the commitment
        let signature = sign(
            &FieldElement::from_str(sequencer_private_key.as_str()).map_err(|_| {
                error!("Failed to convert sequencer private key to FieldElement: {}", sequencer_private_key);
                StarknetRpcApiError::InternalServerError
            })?,
            &FieldElement::from(commitment),
            &k,
        )
        .map_err(|_| {
            error!("Failed to sign the sequencer private key {} commitment", sequencer_private_key);
            StarknetRpcApiError::InternalServerError
        })?;

        let vec = vec![signature.r.into(), signature.s.into(), signature.v.into()];
        let signature = BoundedVec::<Felt252Wrapper, MaxArraySize>::try_from(vec).map_err(|e| {
            error!("Failed to convert Vec to BoundedVec: {e:?}");
            StarknetRpcApiError::InternalServerError
        })?;

        Ok(EncryptedMempoolTransactionResponse { block_number: block_height, order, signature })
    }

    async fn provide_decryption_key(&self, decryption_info: DecryptionInfo) -> RpcResult<ProvideDecryptionKeyResponse> {
        let config_map = config_map();
        let sequencer_private_key_string = config_map.get_string("sequencer_private_key").map_err(|_| {
            error!("sequencer private key must be set");
            StarknetRpcApiError::InternalServerError
        })?;
        let sequencer_private_key = FieldElement::from_str(sequencer_private_key_string.as_str()).map_err(|_| {
            error!("Failed to convert sequencer private key to FieldElement: {sequencer_private_key_string}");
            StarknetRpcApiError::InternalServerError
        })?;

        let sequencer_public_key = get_public_key(&sequencer_private_key);

        let epool = self.pool.encrypted_pool().clone();
        let block_height = decryption_info.block_number;

        let encrypted_invoke_transaction = {
            let mut locked_epool = epool.lock().await;
            if !locked_epool.is_enabled() {
                return Err(StarknetRpcApiError::EncryptedMempoolDisabled.into());
            }

            let txs = locked_epool.initialize_if_not_exist(block_height);
            let encrypted_invoke_transaction = txs
                .get_invoked_encrypted_tx(decryption_info.order)
                .map_err(|_| {
                    error!(
                        "Not exist encrypted invoke transaction (block number: {}, order: {})",
                        decryption_info.block_number, decryption_info.order
                    );
                    StarknetRpcApiError::InternalServerError
                })?
                .clone();

            txs.update_received_keys(decryption_info.order);

            encrypted_invoke_transaction
        };

        let encrypted_invoke_transaction_string = serde_json::to_string(&encrypted_invoke_transaction)?;
        let encrypted_invoke_transaction_bytes = encrypted_invoke_transaction_string.as_bytes();
        let encrypted_tx_info_hash = PedersenHasher::hash_bytes(encrypted_invoke_transaction_bytes);

        let message = format!(
            "{},{},{}",
            decryption_info.block_number,
            decryption_info.order,
            encrypted_tx_info_hash.0.to_string()
        );
        let message = message.as_bytes();
        let commitment = PedersenHasher::hash_bytes(message);

        verify(
            &sequencer_public_key,
            &FieldElement::from(commitment),
            &FieldElement::from(decryption_info.signature[0]),
            &FieldElement::from(decryption_info.signature[1]),
        )
        .map_err(|e| {
            error!("Failed to verify the signature: {:?}", e);
            StarknetRpcApiError::InternalServerError
        })
        .and_then(|verified| {
            verified.then_some(()).ok_or_else(|| {
                error!(
                    "Invalid signature (block number: {}, order: {})",
                    decryption_info.block_number, decryption_info.order
                );
                StarknetRpcApiError::InternalServerError
            })
        })?;

        let best_block_hash = self.client.info().best_hash;
        let invoke_tx = Decryptor::default()
            .decrypt_encrypted_invoke_transaction(encrypted_invoke_transaction, Some(decryption_info.decryption_key))
            .await
            .map_err(|e| {
                error!("Failed to decrypt encrypted invoke transaction: {e}");
                StarknetRpcApiError::InternalServerError
            })?;

        {
            let mut locked_epool = epool.lock().await;
            locked_epool
                .txs
                .get_mut(&block_height)
                .ok_or_else(|| {
                    error!("Failed to get txs for block height: {block_height}");
                    StarknetRpcApiError::InternalServerError
                })?
                .increase_decrypted_cnt();
        }

        let transaction: UserTransaction = UserTransaction::Invoke(invoke_tx.clone());
        let chain_id = Felt252Wrapper(self.chain_id()?.0);
        let extrinsic = convert_transaction(self.client.clone(), best_block_hash, transaction.clone()).await?;
        submit_extrinsic_with_order(self.pool.clone(), best_block_hash, extrinsic, decryption_info.order).await?;

        Ok(ProvideDecryptionKeyResponse { transaction_hash: transaction.compute_hash::<H>(chain_id, false).into() })
    }
}

async fn submit_extrinsic<P, B>(
    pool: Arc<P>,
    best_block_hash: <B as BlockT>::Hash,
    extrinsic: <B as BlockT>::Extrinsic,
) -> Result<<P as TransactionPool>::Hash, StarknetRpcApiError>
where
    P: TransactionPool<Block = B> + 'static,
    B: BlockT,
    <B as BlockT>::Extrinsic: Send + Sync + 'static,
{
    pool.submit_one(best_block_hash, TX_SOURCE, extrinsic).await.map_err(|e| {
        error!("Failed to submit extrinsic: {:?}", e);
        match e.into_pool_error() {
            Ok(PoolError::InvalidTransaction(InvalidTransaction::BadProof)) => StarknetRpcApiError::ValidationFailure,
            _ => StarknetRpcApiError::InternalServerError,
        }
    })
}

pub async fn submit_extrinsic_with_order<P, B>(
    pool: Arc<P>,
    best_block_hash: <B as BlockT>::Hash,
    extrinsic: <B as BlockT>::Extrinsic,
    order: u64,
) -> Result<<P as TransactionPool>::Hash, StarknetRpcApiError>
where
    P: EncryptedTransactionPool<Block = B> + 'static,
    B: BlockT,
    <B as BlockT>::Extrinsic: Send + Sync + 'static,
{
    pool.submit_one_with_order(&SPBlockId::hash(best_block_hash), TX_SOURCE, extrinsic, order).await.map_err(|e| {
        error!("Failed to submit extrinsic with order {order}: {e}");
        StarknetRpcApiError::InternalServerError
    })
}

async fn convert_transaction<C, B>(
    client: Arc<C>,
    best_block_hash: <B as BlockT>::Hash,
    transaction: UserTransaction,
) -> Result<<B as BlockT>::Extrinsic, StarknetRpcApiError>
where
    B: BlockT,
    C: ProvideRuntimeApi<B>,
    C::Api: StarknetRuntimeApi<B> + ConvertTransactionRuntimeApi<B>,
{
    let result = client.runtime_api().convert_transaction(best_block_hash, transaction).map_err(|e| {
        error!("Failed to convert transaction: {:?}", e);
        StarknetRpcApiError::InternalServerError
    })?;

    match result {
        Ok(extrinsic) => Ok(extrinsic),
        Err(dispatch_error) => {
            error!("Failed to convert transaction: {:?}", dispatch_error);
            Err(StarknetRpcApiError::InternalServerError)
        }
    }
}

fn convert_error<C, B, T>(
    client: Arc<C>,
    best_block_hash: <B as BlockT>::Hash,
    call_result: Result<T, DispatchError>,
) -> Result<T, StarknetRpcApiError>
where
    B: BlockT,
    C: ProvideRuntimeApi<B>,
    C::Api: StarknetRuntimeApi<B> + ConvertTransactionRuntimeApi<B>,
{
    match call_result {
        Ok(val) => Ok(val),
        Err(e) => match client.runtime_api().convert_error(best_block_hash, e) {
            Ok(starknet_error) => Err(starknet_error.into()),
            Err(_) => Err(StarknetRpcApiError::InternalServerError),
        },
    }
}

fn h256_to_felt(h256: H256) -> Result<FieldElement, Felt252WrapperError> {
    Felt252Wrapper::try_from(h256).map(|f| f.0)
}<|MERGE_RESOLUTION|>--- conflicted
+++ resolved
@@ -26,24 +26,15 @@
 pub use mc_rpc_core::utils::*;
 pub use mc_rpc_core::{Felt, StarknetReadRpcApiServer, StarknetWriteRpcApiServer};
 use mc_storage::OverrideHandle;
-<<<<<<< HEAD
 use mc_transaction_pool::decryptor::Decryptor;
 use mc_transaction_pool::{ChainApi, EncryptedTransactionPool, Pool};
-use mp_felt::Felt252Wrapper;
+use mp_felt::{Felt252Wrapper, Felt252WrapperError};
 use mp_hashers::pedersen::PedersenHasher;
 use mp_hashers::HasherT;
 use mp_transactions::compute_hash::ComputeTransactionHash;
 use mp_transactions::to_starknet_core_transaction::to_starknet_core_tx;
 use mp_transactions::{EncryptedInvokeTransaction, InvokeTransaction, UserTransaction};
-use pallet_starknet::runtime_api::{ConvertTransactionRuntimeApi, StarknetRuntimeApi};
-=======
-use mp_felt::{Felt252Wrapper, Felt252WrapperError};
-use mp_hashers::HasherT;
-use mp_transactions::compute_hash::ComputeTransactionHash;
-use mp_transactions::to_starknet_core_transaction::to_starknet_core_tx;
-use mp_transactions::UserTransaction;
 use pallet_starknet_runtime_api::{ConvertTransactionRuntimeApi, StarknetRuntimeApi};
->>>>>>> d4862bdd
 use sc_client_api::backend::{Backend, StorageProvider};
 use sc_client_api::BlockBackend;
 use sc_network_sync::SyncingService;
@@ -203,7 +194,7 @@
 where
     A: ChainApi<Block = B> + 'static,
     B: BlockT,
-    P: TransactionPool<Block = B> + 'static,
+    P: EncryptedTransactionPool<Block = B> + 'static,
     BE: Backend<B> + 'static,
     C: HeaderBackend<B> + BlockBackend<B> + StorageProvider<B, BE> + 'static,
     C: ProvideRuntimeApi<B>,
@@ -239,7 +230,6 @@
             .overrides
             .for_block_hash(self.client.as_ref(), current_block_hash)
             .contract_class_by_class_hash(current_block_hash, (*class_hash).into());
-
         if let Some(contract_class) = contract_class {
             error!("Contract class already exists: {:?}", contract_class);
             return Err(StarknetRpcApiError::ClassAlreadyDeclared.into());
@@ -247,7 +237,27 @@
 
         let extrinsic = convert_transaction(self.client.clone(), best_block_hash, transaction.clone()).await?;
 
-        submit_extrinsic(self.pool.clone(), best_block_hash, extrinsic).await?;
+        let block_height = self.current_block_number()?;
+        let mut order = None;
+        {
+            let epool = self.pool.encrypted_pool().clone();
+            let mut locked_epool = epool.lock().await;
+            if locked_epool.is_enabled() {
+                log::info!("Add declare encrypted transaction");
+                let txs = locked_epool.initialize_if_not_exist(block_height);
+                txs.increase_order();
+                txs.increase_not_encrypted_cnt();
+                order = Some(txs.get_order() - 1);
+            }
+        }
+
+        if let Some(order) = order {
+            log::info!("Submit extrinsic with order");
+            submit_extrinsic_with_order(self.pool.clone(), best_block_hash, extrinsic, order).await?;
+        } else {
+            log::info!("Submit extrinsic without order");
+            submit_extrinsic(self.pool.clone(), best_block_hash, extrinsic).await?;
+        }
 
         let chain_id = Felt252Wrapper(self.chain_id()?.0);
 
@@ -257,7 +267,7 @@
         })
     }
 
-    /// Add an Invoke Transaction to invoke a contract function
+    /// Add an Invoke Transaction to invoke a contract function with order or without order
     ///
     /// # Arguments
     ///
@@ -279,7 +289,30 @@
 
         let extrinsic = convert_transaction(self.client.clone(), best_block_hash, transaction.clone()).await?;
 
-        submit_extrinsic(self.pool.clone(), best_block_hash, extrinsic).await?;
+        let block_height = self.current_block_number()? + 1;
+
+        let mut order = None;
+        {
+            let epool = self.pool.encrypted_pool().clone();
+            let mut locked_epool = epool.lock().await;
+            if locked_epool.is_enabled() {
+                let txs = locked_epool.initialize_if_not_exist(block_height);
+                if txs.is_closed() {
+                    log::info!("{} is closed.. push on temporary pool on {}", block_height - 1, block_height);
+                    let next_txs = locked_epool.initialize_if_not_exist(block_height + 1);
+                    order = Some(next_txs.get_order());
+                    next_txs.add_tx_to_temporary_pool(next_txs.get_order(), transaction.clone());
+                } else {
+                    txs.increase_not_encrypted_cnt();
+                    order = Some(txs.get_order());
+                }
+            }
+        }
+        if let Some(order) = order {
+            submit_extrinsic_with_order(self.pool.clone(), best_block_hash, extrinsic, order).await?;
+        } else {
+            submit_extrinsic(self.pool.clone(), best_block_hash, extrinsic).await?;
+        }
 
         let chain_id = Felt252Wrapper(self.chain_id()?.0);
 
@@ -309,7 +342,27 @@
 
         let extrinsic = convert_transaction(self.client.clone(), best_block_hash, transaction.clone()).await?;
 
-        submit_extrinsic(self.pool.clone(), best_block_hash, extrinsic).await?;
+        let block_height = self.current_block_number()?;
+        let mut order = None;
+        {
+            let epool = self.pool.encrypted_pool().clone();
+            let mut locked_epool = epool.lock().await;
+            if locked_epool.is_enabled() {
+                log::info!("Deploy account encrypted transaction");
+                let txs = locked_epool.initialize_if_not_exist(block_height);
+                txs.increase_order();
+                txs.increase_not_encrypted_cnt();
+                order = Some(txs.get_order() - 1);
+            }
+        }
+
+        if let Some(order) = order {
+            log::info!("Submit extrinsic with order");
+            submit_extrinsic_with_order(self.pool.clone(), best_block_hash, extrinsic, order).await?;
+        } else {
+            log::info!("Submit extrinsic without order");
+            submit_extrinsic(self.pool.clone(), best_block_hash, extrinsic).await?;
+        }
 
         let chain_id = Felt252Wrapper(self.chain_id()?.0);
         let account_address = match &transaction {
@@ -322,6 +375,385 @@
             contract_address: account_address.into(),
         })
     }
+
+    // Todo(jaemin): To be removed. This is for testing.
+    fn encrypt_invoke_transaction(
+        &self,
+        invoke_transaction: BroadcastedInvokeTransaction,
+        t: u64, // Time - The number of calculations for how much time should be taken in VDF
+    ) -> RpcResult<EncryptedInvokeTransactionResponse> {
+        let base = 10; // Expression base (e.g. 10 == decimal / 16 == hex)
+        let lambda = 2048; // N's bits (ex. RSA-2048 => lambda = 2048)
+        let vdf: VDF = VDF::new(lambda, base);
+
+        let param = vdf.setup(t); // Generate parameters (it returns value as json string)
+        let params: ReturnData = serde_json::from_str(param.as_str())?; // Parsing parameters
+
+        // 1. Use trapdoor
+        let y = vdf.evaluate_with_trapdoor(params.t, params.g.clone(), params.n.clone(), params.remainder.clone());
+
+        let invoke_tx = UserTransaction::try_from(invoke_transaction).map_err(|e| {
+            error!("Failed to convert BroadcastedInvokeTransaction to UserTransaction: {e:?}");
+            StarknetRpcApiError::InternalServerError
+        })?;
+        let invoke_tx_str: String = match invoke_tx {
+            UserTransaction::Invoke(invoke_tx) => serde_json::to_string(&invoke_tx)?,
+            _ => {
+                log::error!("Try to encrypt not invoke transaction");
+                return Err(StarknetRpcApiError::InternalServerError.into());
+            }
+        };
+
+        if !check_message_validity(invoke_tx_str.as_bytes()) {
+            log::error!("Invalid invoke transaction");
+            return Err(StarknetRpcApiError::InternalServerError.into());
+        }
+
+        let encryption_key = SequencerPoseidonEncryption::calculate_secret_key(y.as_bytes());
+        let (encrypted_data, nonce, _, _) = SequencerPoseidonEncryption::new().encrypt(invoke_tx_str, encryption_key);
+        Ok(EncryptedInvokeTransactionResponse {
+            encrypted_invoke_transaction: EncryptedInvokeTransaction {
+                encrypted_data,
+                nonce: format!("{nonce:x}"),
+                t,
+                g: params.g.clone(),
+                n: params.n.clone(),
+            },
+            decryption_key: y,
+        })
+    }
+
+    async fn decrypt_encrypted_invoke_transaction(
+        &self,
+        encrypted_invoke_transaction: EncryptedInvokeTransaction,
+        decryption_key: Option<String>,
+    ) -> RpcResult<InvokeTransaction> {
+        Decryptor::default()
+            .decrypt_encrypted_invoke_transaction(encrypted_invoke_transaction, decryption_key)
+            .await
+            .map_err(|e| {
+                error!("{e}");
+                StarknetRpcApiError::InternalServerError.into()
+            })
+    }
+
+    async fn add_encrypted_invoke_transaction(
+        &self,
+        encrypted_invoke_transaction: EncryptedInvokeTransaction,
+    ) -> RpcResult<EncryptedMempoolTransactionResponse> {
+        let mut block_height = self.current_block_number()? + 1;
+
+        let epool = self.pool.encrypted_pool();
+
+        let order = {
+            let mut locked_epool = epool.lock().await;
+            if !locked_epool.is_enabled() {
+                return Err(StarknetRpcApiError::EncryptedMempoolDisabled.into());
+            }
+
+            let txs = locked_epool.initialize_if_not_exist(block_height);
+            log::info!("{} : closed?", block_height);
+
+            if txs.is_closed() {
+                block_height += 1;
+                log::info!("closed!, push at {}", block_height);
+            } else {
+                log::info!("still open");
+            }
+
+            txs.add_encrypted_tx(encrypted_invoke_transaction.clone());
+
+            let txs_order = txs.get_order();
+            log::info!("1. added length {} {}", txs.encrypted_txs_len(), txs_order);
+
+            let tx_cnt = locked_epool
+                .get_txs(block_height)
+                .map_err(|_| {
+                    error!("Failed to find get tx {}", block_height);
+                    StarknetRpcApiError::InternalServerError
+                })?
+                .encrypted_txs_len();
+            log::info!("2. added length {}", tx_cnt);
+
+            txs_order - 1
+        };
+
+        let chain_id = Felt252Wrapper(self.chain_id()?.0);
+
+        let best_block_hash = self.client.info().best_hash;
+        let client = self.client.clone();
+        let pool = self.pool.clone();
+
+        // Generate commitment
+
+        // 1. Get sequencer private key
+        let config_map = config_map();
+        let sequencer_private_key = config_map.get_string("sequencer_private_key").map_err(|_| {
+            error!("sequencer_private_key must be set");
+            StarknetRpcApiError::InternalServerError
+        })?;
+
+        // 2. Make random FieldElement for making k to sign
+        let mut rng = OsRng;
+        let lower_bound = BigInt::from(0);
+        let upper_bound = BigInt::parse_bytes(FieldElement::MAX.to_string().as_bytes(), 10).ok_or_else(|| {
+            error!("Failed to parse BigInt {}", FieldElement::MAX);
+            StarknetRpcApiError::InternalServerError
+        })?;
+
+        let hex_k = rng.gen_bigint_range(&lower_bound, &upper_bound).to_str_radix(16);
+        let k = FieldElement::from_str(&format!("0x{}", hex_k)).map_err(|_| {
+            error!("Failed to convert BigInt to FieldElement: 0x{}", hex_k);
+            StarknetRpcApiError::InternalServerError
+        })?;
+
+        // 3. Make message
+        let encrypted_invoke_transaction_string = serde_json::to_string(&encrypted_invoke_transaction)?;
+        let encrypted_invoke_transaction_bytes = encrypted_invoke_transaction_string.as_bytes();
+        let encrypted_tx_info_hash = PedersenHasher::hash_bytes(encrypted_invoke_transaction_bytes);
+
+        let message = format!("{},{},{}", block_height, order, encrypted_tx_info_hash.0.to_string());
+        let message = message.as_bytes();
+        let commitment = PedersenHasher::hash_bytes(message);
+
+        // 4. Sign the commitment
+        let signature = sign(
+            &FieldElement::from_str(sequencer_private_key.as_str()).map_err(|_| {
+                error!("Failed to convert sequencer private key to FieldElement: {}", sequencer_private_key);
+                StarknetRpcApiError::InternalServerError
+            })?,
+            &FieldElement::from(commitment),
+            &k,
+        )
+        .map_err(|_| {
+            error!("Failed to sign the sequencer private key {} commitment", sequencer_private_key);
+            StarknetRpcApiError::InternalServerError
+        })?;
+
+        let vec = vec![signature.r.into(), signature.s.into(), signature.v.into()];
+        let signature = BoundedVec::<Felt252Wrapper, MaxArraySize>::try_from(vec).map_err(|e| {
+            error!("Failed to convert Vec to BoundedVec: {e:?}");
+            StarknetRpcApiError::InternalServerError
+        })?;
+
+        Ok(EncryptedMempoolTransactionResponse { block_number: block_height, order, signature })
+    }
+
+    async fn provide_decryption_key(&self, decryption_info: DecryptionInfo) -> RpcResult<ProvideDecryptionKeyResponse> {
+        let config_map = config_map();
+        let sequencer_private_key_string = config_map.get_string("sequencer_private_key").map_err(|_| {
+            error!("sequencer private key must be set");
+            StarknetRpcApiError::InternalServerError
+        })?;
+        let sequencer_private_key = FieldElement::from_str(sequencer_private_key_string.as_str()).map_err(|_| {
+            error!("Failed to convert sequencer private key to FieldElement: {sequencer_private_key_string}");
+            StarknetRpcApiError::InternalServerError
+        })?;
+
+        let sequencer_public_key = get_public_key(&sequencer_private_key);
+
+        let epool = self.pool.encrypted_pool().clone();
+        let block_height = decryption_info.block_number;
+
+        let encrypted_invoke_transaction = {
+            let mut locked_epool = epool.lock().await;
+            if !locked_epool.is_enabled() {
+                return Err(StarknetRpcApiError::EncryptedMempoolDisabled.into());
+            }
+
+            let txs = locked_epool.initialize_if_not_exist(block_height);
+            let encrypted_invoke_transaction = txs
+                .get_invoked_encrypted_tx(decryption_info.order)
+                .map_err(|_| {
+                    error!(
+                        "Not exist encrypted invoke transaction (block number: {}, order: {})",
+                        decryption_info.block_number, decryption_info.order
+                    );
+                    StarknetRpcApiError::InternalServerError
+                })?
+                .clone();
+
+            txs.update_received_keys(decryption_info.order);
+
+            encrypted_invoke_transaction
+        };
+
+        let encrypted_invoke_transaction_string = serde_json::to_string(&encrypted_invoke_transaction)?;
+        let encrypted_invoke_transaction_bytes = encrypted_invoke_transaction_string.as_bytes();
+        let encrypted_tx_info_hash = PedersenHasher::hash_bytes(encrypted_invoke_transaction_bytes);
+
+        let message = format!(
+            "{},{},{}",
+            decryption_info.block_number,
+            decryption_info.order,
+            encrypted_tx_info_hash.0.to_string()
+        );
+        let message = message.as_bytes();
+        let commitment = PedersenHasher::hash_bytes(message);
+
+        verify(
+            &sequencer_public_key,
+            &FieldElement::from(commitment),
+            &FieldElement::from(decryption_info.signature[0]),
+            &FieldElement::from(decryption_info.signature[1]),
+        )
+        .map_err(|e| {
+            error!("Failed to verify the signature: {:?}", e);
+            StarknetRpcApiError::InternalServerError
+        })
+        .and_then(|verified| {
+            verified.then_some(()).ok_or_else(|| {
+                error!(
+                    "Invalid signature (block number: {}, order: {})",
+                    decryption_info.block_number, decryption_info.order
+                );
+                StarknetRpcApiError::InternalServerError
+            })
+        })?;
+
+        let best_block_hash = self.client.info().best_hash;
+        let invoke_tx = Decryptor::default()
+            .decrypt_encrypted_invoke_transaction(encrypted_invoke_transaction, Some(decryption_info.decryption_key))
+            .await
+            .map_err(|e| {
+                error!("Failed to decrypt encrypted invoke transaction: {e}");
+                StarknetRpcApiError::InternalServerError
+            })?;
+
+        {
+            let mut locked_epool = epool.lock().await;
+            locked_epool
+                .txs
+                .get_mut(&block_height)
+                .ok_or_else(|| {
+                    error!("Failed to get txs for block height: {block_height}");
+                    StarknetRpcApiError::InternalServerError
+                })?
+                .increase_decrypted_cnt();
+        }
+
+        let transaction: UserTransaction = UserTransaction::Invoke(invoke_tx.clone());
+        let chain_id = Felt252Wrapper(self.chain_id()?.0);
+        let extrinsic = convert_transaction(self.client.clone(), best_block_hash, transaction.clone()).await?;
+        submit_extrinsic_with_order(self.pool.clone(), best_block_hash, extrinsic, decryption_info.order).await?;
+
+        Ok(ProvideDecryptionKeyResponse { transaction_hash: transaction.compute_hash::<H>(chain_id, false).into() })
+    }
+
+    // // todo(jaemin): remove this
+    // /// Submit a new declare transaction to be added to the chain
+    // ///
+    // /// # Arguments
+    // ///
+    // /// * `declare_transaction` - the declare transaction to be added to the chain
+    // ///
+    // /// # Returns
+    // ///
+    // /// * `declare_transaction_result` - the result of the declare transaction
+    // async fn add_declare_transaction(
+    //     &self,
+    //     declare_transaction: BroadcastedDeclareTransaction,
+    // ) -> RpcResult<DeclareTransactionResult> { let best_block_hash = self.client.info().best_hash;
+
+    //     let transaction: UserTransaction = declare_transaction.try_into().map_err(|e| {
+    //         error!("Failed to convert BroadcastedDeclareTransaction to UserTransaction, error: {e}");
+    //         StarknetRpcApiError::InternalServerError
+    //     })?;
+    //     let class_hash = match transaction {
+    //         UserTransaction::Declare(ref tx, _) => tx.class_hash(),
+    //         _ => Err(StarknetRpcApiError::InternalServerError)?,
+    //     };
+
+    //     let current_block_hash = self.client.info().best_hash;
+    //     let contract_class = self
+    //         .overrides
+    //         .for_block_hash(self.client.as_ref(), current_block_hash)
+    //         .contract_class_by_class_hash(current_block_hash, (*class_hash).into());
+
+    //     if let Some(contract_class) = contract_class {
+    //         error!("Contract class already exists: {:?}", contract_class);
+    //         return Err(StarknetRpcApiError::ClassAlreadyDeclared.into());
+    //     }
+
+    //     let extrinsic = convert_transaction(self.client.clone(), best_block_hash,
+    // transaction.clone()).await?;
+
+    //     submit_extrinsic(self.pool.clone(), best_block_hash, extrinsic).await?;
+
+    //     let chain_id = Felt252Wrapper(self.chain_id()?.0);
+
+    //     Ok(DeclareTransactionResult {
+    //         transaction_hash: transaction.compute_hash::<H>(chain_id, false).into(),
+    //         class_hash: class_hash.0,
+    //     })
+    // }
+
+    // /// Add an Invoke Transaction to invoke a contract function
+    // ///
+    // /// # Arguments
+    // ///
+    // /// * `invoke tx` - <https://docs.starknet.io/documentation/architecture_and_concepts/Blocks/transactions/#invoke_transaction>
+    // ///
+    // /// # Returns
+    // ///
+    // /// * `transaction_hash` - transaction hash corresponding to the invocation
+    // async fn add_invoke_transaction(
+    //     &self,
+    //     invoke_transaction: BroadcastedInvokeTransaction,
+    // ) -> RpcResult<InvokeTransactionResult> { let best_block_hash = self.client.info().best_hash;
+
+    //     let transaction: UserTransaction = invoke_transaction.try_into().map_err(|e| {
+    //         error!("Failed to convert BroadcastedInvokeTransaction to UserTransaction: {e}");
+    //         StarknetRpcApiError::InternalServerError
+    //     })?;
+
+    //     let extrinsic = convert_transaction(self.client.clone(), best_block_hash,
+    // transaction.clone()).await?;
+
+    //     submit_extrinsic(self.pool.clone(), best_block_hash, extrinsic).await?;
+
+    //     let chain_id = Felt252Wrapper(self.chain_id()?.0);
+
+    //     Ok(InvokeTransactionResult { transaction_hash: transaction.compute_hash::<H>(chain_id,
+    // false).into() }) }
+
+    // /// Add an Deploy Account Transaction
+    // ///
+    // /// # Arguments
+    // ///
+    // /// * `deploy account transaction` - <https://docs.starknet.io/documentation/architecture_and_concepts/Blocks/transactions/#deploy_account_transaction>
+    // ///
+    // /// # Returns
+    // ///
+    // /// * `transaction_hash` - transaction hash corresponding to the invocation
+    // /// * `contract_address` - address of the deployed contract account
+    // async fn add_deploy_account_transaction(
+    //     &self,
+    //     deploy_account_transaction: BroadcastedDeployAccountTransaction,
+    // ) -> RpcResult<DeployAccountTransactionResult> { let best_block_hash =
+    //   self.client.info().best_hash;
+
+    //     let transaction: UserTransaction = deploy_account_transaction.try_into().map_err(|e| {
+    //         error!("Failed to convert BroadcastedDeployAccountTransaction to UserTransaction, error:
+    // {e}",);         StarknetRpcApiError::InternalServerError
+    //     })?;
+
+    //     let extrinsic = convert_transaction(self.client.clone(), best_block_hash,
+    // transaction.clone()).await?;
+
+    //     submit_extrinsic(self.pool.clone(), best_block_hash, extrinsic).await?;
+
+    //     let chain_id = Felt252Wrapper(self.chain_id()?.0);
+    //     let account_address = match &transaction {
+    //         UserTransaction::DeployAccount(tx) => tx.account_address(),
+    //         _ => Err(StarknetRpcApiError::InternalServerError)?,
+    //     };
+
+    //     Ok(DeployAccountTransactionResult {
+    //         transaction_hash: transaction.compute_hash::<H>(chain_id, false).into(),
+    //         contract_address: account_address.into(),
+    //     })
+    // }
 }
 
 #[async_trait]
@@ -628,184 +1060,6 @@
         Ok(Felt(chain_id.0))
     }
 
-<<<<<<< HEAD
-    /// Submit a new declare transaction to be added to the chain
-    ///
-    /// # Arguments
-    ///
-    /// * `declare_transaction` - the declare transaction to be added to the chain
-    ///
-    /// # Returns
-    ///
-    /// * `declare_transaction_result` - the result of the declare transaction
-    async fn add_declare_transaction(
-        &self,
-        declare_transaction: BroadcastedDeclareTransaction,
-    ) -> RpcResult<DeclareTransactionResult> {
-        let best_block_hash = self.client.info().best_hash;
-
-        let transaction: UserTransaction = declare_transaction.try_into().map_err(|e| {
-            error!("Failed to convert BroadcastedDeclareTransaction to UserTransaction, error: {e}");
-            StarknetRpcApiError::InternalServerError
-        })?;
-        let class_hash = match transaction {
-            UserTransaction::Declare(ref tx, _) => tx.class_hash(),
-            _ => Err(StarknetRpcApiError::InternalServerError)?,
-        };
-
-        let current_block_hash = self.client.info().best_hash;
-        let contract_class = self
-            .overrides
-            .for_block_hash(self.client.as_ref(), current_block_hash)
-            .contract_class_by_class_hash(current_block_hash, (*class_hash).into());
-        if let Some(contract_class) = contract_class {
-            error!("Contract class already exists: {:?}", contract_class);
-            return Err(StarknetRpcApiError::ClassAlreadyDeclared.into());
-        }
-
-        let extrinsic = convert_transaction(self.client.clone(), best_block_hash, transaction.clone()).await?;
-
-        let block_height = self.current_block_number()?;
-        let mut order = None;
-        {
-            let epool = self.pool.encrypted_pool().clone();
-            let mut locked_epool = epool.lock().await;
-            if locked_epool.is_enabled() {
-                log::info!("Add declare encrypted transaction");
-                let txs = locked_epool.initialize_if_not_exist(block_height);
-                txs.increase_order();
-                txs.increase_not_encrypted_cnt();
-                order = Some(txs.get_order() - 1);
-            }
-        }
-
-        if let Some(order) = order {
-            log::info!("Submit extrinsic with order");
-            submit_extrinsic_with_order(self.pool.clone(), best_block_hash, extrinsic, order).await?;
-        } else {
-            log::info!("Submit extrinsic without order");
-            submit_extrinsic(self.pool.clone(), best_block_hash, extrinsic).await?;
-        }
-
-        let chain_id = Felt252Wrapper(self.chain_id()?.0);
-
-        Ok(DeclareTransactionResult {
-            transaction_hash: transaction.compute_hash::<H>(chain_id, false).into(),
-            class_hash: class_hash.0,
-        })
-    }
-
-    /// Add an Invoke Transaction to invoke a contract function with order or without order
-    ///
-    /// # Arguments
-    ///
-    /// * `invoke tx` - <https://docs.starknet.io/documentation/architecture_and_concepts/Blocks/transactions/#invoke_transaction>
-    ///
-    /// # Returns
-    ///
-    /// * `transaction_hash` - transaction hash corresponding to the invocation
-    async fn add_invoke_transaction(
-        &self,
-        invoke_transaction: BroadcastedInvokeTransaction,
-    ) -> RpcResult<InvokeTransactionResult> {
-        let best_block_hash = self.client.info().best_hash;
-
-        let transaction: UserTransaction = invoke_transaction.try_into().map_err(|e| {
-            error!("Failed to convert BroadcastedInvokeTransaction to UserTransaction: {e}");
-            StarknetRpcApiError::InternalServerError
-        })?;
-
-        let extrinsic = convert_transaction(self.client.clone(), best_block_hash, transaction.clone()).await?;
-
-        let block_height = self.current_block_number()? + 1;
-
-        let mut order = None;
-        {
-            let epool = self.pool.encrypted_pool().clone();
-            let mut locked_epool = epool.lock().await;
-            if locked_epool.is_enabled() {
-                let txs = locked_epool.initialize_if_not_exist(block_height);
-                if txs.is_closed() {
-                    log::info!("{} is closed.. push on temporary pool on {}", block_height - 1, block_height);
-                    let next_txs = locked_epool.initialize_if_not_exist(block_height + 1);
-                    order = Some(next_txs.get_order());
-                    next_txs.add_tx_to_temporary_pool(next_txs.get_order(), transaction.clone());
-                } else {
-                    txs.increase_not_encrypted_cnt();
-                    order = Some(txs.get_order());
-                }
-            }
-        }
-        if let Some(order) = order {
-            submit_extrinsic_with_order(self.pool.clone(), best_block_hash, extrinsic, order).await?;
-        } else {
-            submit_extrinsic(self.pool.clone(), best_block_hash, extrinsic).await?;
-        }
-
-        let chain_id = Felt252Wrapper(self.chain_id()?.0);
-
-        Ok(InvokeTransactionResult { transaction_hash: transaction.compute_hash::<H>(chain_id, false).into() })
-    }
-
-    /// Add an Deploy Account Transaction
-    ///
-    /// # Arguments
-    ///
-    /// * `deploy account transaction` - <https://docs.starknet.io/documentation/architecture_and_concepts/Blocks/transactions/#deploy_account_transaction>
-    ///
-    /// # Returns
-    ///
-    /// * `transaction_hash` - transaction hash corresponding to the invocation
-    /// * `contract_address` - address of the deployed contract account
-    async fn add_deploy_account_transaction(
-        &self,
-        deploy_account_transaction: BroadcastedDeployAccountTransaction,
-    ) -> RpcResult<DeployAccountTransactionResult> {
-        let best_block_hash = self.client.info().best_hash;
-
-        let transaction: UserTransaction = deploy_account_transaction.try_into().map_err(|e| {
-            error!("Failed to convert BroadcastedDeployAccountTransaction to UserTransaction, error: {e}",);
-            StarknetRpcApiError::InternalServerError
-        })?;
-
-        let extrinsic = convert_transaction(self.client.clone(), best_block_hash, transaction.clone()).await?;
-
-        let block_height = self.current_block_number()?;
-        let mut order = None;
-        {
-            let epool = self.pool.encrypted_pool().clone();
-            let mut locked_epool = epool.lock().await;
-            if locked_epool.is_enabled() {
-                log::info!("Deploy account encrypted transaction");
-                let txs = locked_epool.initialize_if_not_exist(block_height);
-                txs.increase_order();
-                txs.increase_not_encrypted_cnt();
-                order = Some(txs.get_order() - 1);
-            }
-        }
-
-        if let Some(order) = order {
-            log::info!("Submit extrinsic with order");
-            submit_extrinsic_with_order(self.pool.clone(), best_block_hash, extrinsic, order).await?;
-        } else {
-            log::info!("Submit extrinsic without order");
-            submit_extrinsic(self.pool.clone(), best_block_hash, extrinsic).await?;
-        }
-
-        let chain_id = Felt252Wrapper(self.chain_id()?.0);
-        let account_address = match &transaction {
-            UserTransaction::DeployAccount(tx) => tx.account_address(),
-            _ => Err(StarknetRpcApiError::InternalServerError)?,
-        };
-
-        Ok(DeployAccountTransactionResult {
-            transaction_hash: transaction.compute_hash::<H>(chain_id, false).into(),
-            contract_address: account_address.into(),
-        })
-    }
-
-=======
->>>>>>> d4862bdd
     /// Estimate the fee associated with transaction
     ///
     /// # Arguments
@@ -1327,270 +1581,6 @@
 
         Ok(MaybePendingTransactionReceipt::Receipt(receipt))
     }
-
-    // Todo(jaemin): To be removed. This is for testing.
-    fn encrypt_invoke_transaction(
-        &self,
-        invoke_transaction: BroadcastedInvokeTransaction,
-        t: u64, // Time - The number of calculations for how much time should be taken in VDF
-    ) -> RpcResult<EncryptedInvokeTransactionResponse> {
-        let base = 10; // Expression base (e.g. 10 == decimal / 16 == hex)
-        let lambda = 2048; // N's bits (ex. RSA-2048 => lambda = 2048)
-        let vdf: VDF = VDF::new(lambda, base);
-
-        let param = vdf.setup(t); // Generate parameters (it returns value as json string)
-        let params: ReturnData = serde_json::from_str(param.as_str())?; // Parsing parameters
-
-        // 1. Use trapdoor
-        let y = vdf.evaluate_with_trapdoor(params.t, params.g.clone(), params.n.clone(), params.remainder.clone());
-
-        let invoke_tx = UserTransaction::try_from(invoke_transaction).map_err(|e| {
-            error!("Failed to convert BroadcastedInvokeTransaction to UserTransaction: {e:?}");
-            StarknetRpcApiError::InternalServerError
-        })?;
-        let invoke_tx_str: String = match invoke_tx {
-            UserTransaction::Invoke(invoke_tx) => serde_json::to_string(&invoke_tx)?,
-            _ => {
-                log::error!("Try to encrypt not invoke transaction");
-                return Err(StarknetRpcApiError::InternalServerError.into());
-            }
-        };
-
-        if !check_message_validity(invoke_tx_str.as_bytes()) {
-            log::error!("Invalid invoke transaction");
-            return Err(StarknetRpcApiError::InternalServerError.into());
-        }
-
-        let encryption_key = SequencerPoseidonEncryption::calculate_secret_key(y.as_bytes());
-        let (encrypted_data, nonce, _, _) = SequencerPoseidonEncryption::new().encrypt(invoke_tx_str, encryption_key);
-        Ok(EncryptedInvokeTransactionResponse {
-            encrypted_invoke_transaction: EncryptedInvokeTransaction {
-                encrypted_data,
-                nonce: format!("{nonce:x}"),
-                t,
-                g: params.g.clone(),
-                n: params.n.clone(),
-            },
-            decryption_key: y,
-        })
-    }
-
-    async fn decrypt_encrypted_invoke_transaction(
-        &self,
-        encrypted_invoke_transaction: EncryptedInvokeTransaction,
-        decryption_key: Option<String>,
-    ) -> RpcResult<InvokeTransaction> {
-        Decryptor::default()
-            .decrypt_encrypted_invoke_transaction(encrypted_invoke_transaction, decryption_key)
-            .await
-            .map_err(|e| {
-                error!("{e}");
-                StarknetRpcApiError::InternalServerError.into()
-            })
-    }
-
-    async fn add_encrypted_invoke_transaction(
-        &self,
-        encrypted_invoke_transaction: EncryptedInvokeTransaction,
-    ) -> RpcResult<EncryptedMempoolTransactionResponse> {
-        let mut block_height = self.current_block_number()? + 1;
-
-        let epool = self.pool.encrypted_pool();
-
-        let order = {
-            let mut locked_epool = epool.lock().await;
-            if !locked_epool.is_enabled() {
-                return Err(StarknetRpcApiError::EncryptedMempoolDisabled.into());
-            }
-
-            let txs = locked_epool.initialize_if_not_exist(block_height);
-            log::info!("{} : closed?", block_height);
-
-            if txs.is_closed() {
-                block_height += 1;
-                log::info!("closed!, push at {}", block_height);
-            } else {
-                log::info!("still open");
-            }
-
-            txs.add_encrypted_tx(encrypted_invoke_transaction.clone());
-
-            let txs_order = txs.get_order();
-            log::info!("1. added length {} {}", txs.encrypted_txs_len(), txs_order);
-
-            let tx_cnt = locked_epool
-                .get_txs(block_height)
-                .map_err(|_| {
-                    error!("Failed to find get tx {}", block_height);
-                    StarknetRpcApiError::InternalServerError
-                })?
-                .encrypted_txs_len();
-            log::info!("2. added length {}", tx_cnt);
-
-            txs_order - 1
-        };
-
-        let chain_id = Felt252Wrapper(self.chain_id()?.0);
-
-        let best_block_hash = self.client.info().best_hash;
-        let client = self.client.clone();
-        let pool = self.pool.clone();
-
-        // Generate commitment
-
-        // 1. Get sequencer private key
-        let config_map = config_map();
-        let sequencer_private_key = config_map.get_string("sequencer_private_key").map_err(|_| {
-            error!("sequencer_private_key must be set");
-            StarknetRpcApiError::InternalServerError
-        })?;
-
-        // 2. Make random FieldElement for making k to sign
-        let mut rng = OsRng;
-        let lower_bound = BigInt::from(0);
-        let upper_bound = BigInt::parse_bytes(FieldElement::MAX.to_string().as_bytes(), 10).ok_or_else(|| {
-            error!("Failed to parse BigInt {}", FieldElement::MAX);
-            StarknetRpcApiError::InternalServerError
-        })?;
-
-        let hex_k = rng.gen_bigint_range(&lower_bound, &upper_bound).to_str_radix(16);
-        let k = FieldElement::from_str(&format!("0x{}", hex_k)).map_err(|_| {
-            error!("Failed to convert BigInt to FieldElement: 0x{}", hex_k);
-            StarknetRpcApiError::InternalServerError
-        })?;
-
-        // 3. Make message
-        let encrypted_invoke_transaction_string = serde_json::to_string(&encrypted_invoke_transaction)?;
-        let encrypted_invoke_transaction_bytes = encrypted_invoke_transaction_string.as_bytes();
-        let encrypted_tx_info_hash = PedersenHasher::hash_bytes(encrypted_invoke_transaction_bytes);
-
-        let message = format!("{},{},{}", block_height, order, encrypted_tx_info_hash.0.to_string());
-        let message = message.as_bytes();
-        let commitment = PedersenHasher::hash_bytes(message);
-
-        // 4. Sign the commitment
-        let signature = sign(
-            &FieldElement::from_str(sequencer_private_key.as_str()).map_err(|_| {
-                error!("Failed to convert sequencer private key to FieldElement: {}", sequencer_private_key);
-                StarknetRpcApiError::InternalServerError
-            })?,
-            &FieldElement::from(commitment),
-            &k,
-        )
-        .map_err(|_| {
-            error!("Failed to sign the sequencer private key {} commitment", sequencer_private_key);
-            StarknetRpcApiError::InternalServerError
-        })?;
-
-        let vec = vec![signature.r.into(), signature.s.into(), signature.v.into()];
-        let signature = BoundedVec::<Felt252Wrapper, MaxArraySize>::try_from(vec).map_err(|e| {
-            error!("Failed to convert Vec to BoundedVec: {e:?}");
-            StarknetRpcApiError::InternalServerError
-        })?;
-
-        Ok(EncryptedMempoolTransactionResponse { block_number: block_height, order, signature })
-    }
-
-    async fn provide_decryption_key(&self, decryption_info: DecryptionInfo) -> RpcResult<ProvideDecryptionKeyResponse> {
-        let config_map = config_map();
-        let sequencer_private_key_string = config_map.get_string("sequencer_private_key").map_err(|_| {
-            error!("sequencer private key must be set");
-            StarknetRpcApiError::InternalServerError
-        })?;
-        let sequencer_private_key = FieldElement::from_str(sequencer_private_key_string.as_str()).map_err(|_| {
-            error!("Failed to convert sequencer private key to FieldElement: {sequencer_private_key_string}");
-            StarknetRpcApiError::InternalServerError
-        })?;
-
-        let sequencer_public_key = get_public_key(&sequencer_private_key);
-
-        let epool = self.pool.encrypted_pool().clone();
-        let block_height = decryption_info.block_number;
-
-        let encrypted_invoke_transaction = {
-            let mut locked_epool = epool.lock().await;
-            if !locked_epool.is_enabled() {
-                return Err(StarknetRpcApiError::EncryptedMempoolDisabled.into());
-            }
-
-            let txs = locked_epool.initialize_if_not_exist(block_height);
-            let encrypted_invoke_transaction = txs
-                .get_invoked_encrypted_tx(decryption_info.order)
-                .map_err(|_| {
-                    error!(
-                        "Not exist encrypted invoke transaction (block number: {}, order: {})",
-                        decryption_info.block_number, decryption_info.order
-                    );
-                    StarknetRpcApiError::InternalServerError
-                })?
-                .clone();
-
-            txs.update_received_keys(decryption_info.order);
-
-            encrypted_invoke_transaction
-        };
-
-        let encrypted_invoke_transaction_string = serde_json::to_string(&encrypted_invoke_transaction)?;
-        let encrypted_invoke_transaction_bytes = encrypted_invoke_transaction_string.as_bytes();
-        let encrypted_tx_info_hash = PedersenHasher::hash_bytes(encrypted_invoke_transaction_bytes);
-
-        let message = format!(
-            "{},{},{}",
-            decryption_info.block_number,
-            decryption_info.order,
-            encrypted_tx_info_hash.0.to_string()
-        );
-        let message = message.as_bytes();
-        let commitment = PedersenHasher::hash_bytes(message);
-
-        verify(
-            &sequencer_public_key,
-            &FieldElement::from(commitment),
-            &FieldElement::from(decryption_info.signature[0]),
-            &FieldElement::from(decryption_info.signature[1]),
-        )
-        .map_err(|e| {
-            error!("Failed to verify the signature: {:?}", e);
-            StarknetRpcApiError::InternalServerError
-        })
-        .and_then(|verified| {
-            verified.then_some(()).ok_or_else(|| {
-                error!(
-                    "Invalid signature (block number: {}, order: {})",
-                    decryption_info.block_number, decryption_info.order
-                );
-                StarknetRpcApiError::InternalServerError
-            })
-        })?;
-
-        let best_block_hash = self.client.info().best_hash;
-        let invoke_tx = Decryptor::default()
-            .decrypt_encrypted_invoke_transaction(encrypted_invoke_transaction, Some(decryption_info.decryption_key))
-            .await
-            .map_err(|e| {
-                error!("Failed to decrypt encrypted invoke transaction: {e}");
-                StarknetRpcApiError::InternalServerError
-            })?;
-
-        {
-            let mut locked_epool = epool.lock().await;
-            locked_epool
-                .txs
-                .get_mut(&block_height)
-                .ok_or_else(|| {
-                    error!("Failed to get txs for block height: {block_height}");
-                    StarknetRpcApiError::InternalServerError
-                })?
-                .increase_decrypted_cnt();
-        }
-
-        let transaction: UserTransaction = UserTransaction::Invoke(invoke_tx.clone());
-        let chain_id = Felt252Wrapper(self.chain_id()?.0);
-        let extrinsic = convert_transaction(self.client.clone(), best_block_hash, transaction.clone()).await?;
-        submit_extrinsic_with_order(self.pool.clone(), best_block_hash, extrinsic, decryption_info.order).await?;
-
-        Ok(ProvideDecryptionKeyResponse { transaction_hash: transaction.compute_hash::<H>(chain_id, false).into() })
-    }
 }
 
 async fn submit_extrinsic<P, B>(
