use blockifier::transaction::errors::TransactionExecutionError;
use jsonrpsee::types::error::{CallError, ErrorObject};
use mp_simulations::{InternalSubstrateError, SimulationError};
use serde::Serialize;
use thiserror::Error;

// Comes from the RPC Spec:
// https://github.com/starkware-libs/starknet-specs/blob/0e859ff905795f789f1dfd6f7340cdaf5015acc8/api/starknet_write_api.json#L227
#[derive(Error, Debug)]
pub enum StarknetRpcApiError {
    #[error("Failed to write transaction")]
    FailedToReceiveTxn,
    #[error("Contract not found")]
    ContractNotFound,
    #[error("Block not found")]
    BlockNotFound,
    #[error("Invalid transaction index in a block")]
    InvalidTxnIndex,
    #[error("Class hash not found")]
    ClassHashNotFound,
    #[error("Transaction hash not found")]
    TxnHashNotFound,
    #[error("Requested page size is too big")]
    PageSizeTooBig,
    #[error("There are no blocks")]
    NoBlocks,
    #[error("The supplied continuation token is invalid or unknown")]
    InvalidContinuationToken,
    #[error("Too many keys provided in a filter")]
    TooManyKeysInFilter,
    #[error("Failed to fetch pending transactions")]
    FailedToFetchPendingTransactions,
    #[error("Contract Error")]
    ContractError(#[from] ContractError),
    #[error("Invalid contract class")]
    InvalidContractClass,
    #[error("Class already declared")]
    ClassAlreadyDeclared,
    #[error("Account validation failed")]
    ValidationFailure,
    #[error("The transaction version is not supported")]
    UnsupportedTxVersion,
    #[error("Internal server error")]
    InternalServerError,
    #[error("Unimplemented method")]
<<<<<<< HEAD
    UnimplementedMethod = 501,
    #[error("Encrypted Mempool enabled")]
    EncryptedMempoolEnabled = 600,
    #[error("Encrypted Mempool disabled")]
    EncryptedMempoolDisabled = 601,
    #[error("Invalid signature")]
    InvalidSignature = 602,
=======
    UnimplementedMethod,
>>>>>>> 4634579d
    #[error("Too many storage keys requested")]
    ProofLimitExceeded,
}

#[derive(Debug, Error, Serialize)]
#[error("revert error: {revert_error}")]
pub struct ContractError {
    revert_error: String,
}

impl From<StarknetRpcApiError> for jsonrpsee::core::Error {
    fn from(err: StarknetRpcApiError) -> Self {
        let code = match err {
            StarknetRpcApiError::FailedToReceiveTxn => 1,
            StarknetRpcApiError::ContractNotFound => 20,
            StarknetRpcApiError::BlockNotFound => 24,
            StarknetRpcApiError::InvalidTxnIndex => 27,
            StarknetRpcApiError::ClassHashNotFound => 28,
            StarknetRpcApiError::TxnHashNotFound => 29,
            StarknetRpcApiError::PageSizeTooBig => 31,
            StarknetRpcApiError::NoBlocks => 32,
            StarknetRpcApiError::InvalidContinuationToken => 33,
            StarknetRpcApiError::TooManyKeysInFilter => 34,
            StarknetRpcApiError::FailedToFetchPendingTransactions => 38,
            StarknetRpcApiError::ContractError(_) => 40,
            StarknetRpcApiError::InvalidContractClass => 50,
            StarknetRpcApiError::ClassAlreadyDeclared => 51,
            StarknetRpcApiError::ValidationFailure => 55,
            StarknetRpcApiError::UnsupportedTxVersion => 61,
            StarknetRpcApiError::InternalServerError => 500,
            StarknetRpcApiError::UnimplementedMethod => 501,
            StarknetRpcApiError::ProofLimitExceeded => 10000,
        };

        let data = match &err {
            StarknetRpcApiError::ContractError(ref error) => Some(error),
            _ => None,
        };

        jsonrpsee::core::Error::Call(CallError::Custom(ErrorObject::owned(code, err.to_string(), data)))
    }
}

impl From<String> for ContractError {
    fn from(value: String) -> Self {
        ContractError { revert_error: value }
    }
}

impl From<TransactionExecutionError> for ContractError {
    fn from(e: TransactionExecutionError) -> Self {
        ContractError { revert_error: e.to_string() }
    }
}

impl From<TransactionExecutionError> for StarknetRpcApiError {
    fn from(e: TransactionExecutionError) -> Self {
        StarknetRpcApiError::ContractError(e.into())
    }
}

impl From<SimulationError> for StarknetRpcApiError {
    fn from(value: SimulationError) -> Self {
        match value {
            SimulationError::ContractNotFound => StarknetRpcApiError::ContractNotFound,
            SimulationError::TransactionExecutionFailed(e) => StarknetRpcApiError::ContractError(e.into()),
            SimulationError::MissingL1GasUsage | SimulationError::StateDiff => StarknetRpcApiError::InternalServerError,
            SimulationError::EstimateFeeFailed(_) => StarknetRpcApiError::InternalServerError,
        }
    }
}

impl From<InternalSubstrateError> for StarknetRpcApiError {
    fn from(value: InternalSubstrateError) -> Self {
        match value {
            InternalSubstrateError::FailedToCreateATransactionalStorageExecution => {
                StarknetRpcApiError::InternalServerError
            }
        }
    }
}<|MERGE_RESOLUTION|>--- conflicted
+++ resolved
@@ -43,17 +43,13 @@
     #[error("Internal server error")]
     InternalServerError,
     #[error("Unimplemented method")]
-<<<<<<< HEAD
-    UnimplementedMethod = 501,
+    UnimplementedMethod,
     #[error("Encrypted Mempool enabled")]
-    EncryptedMempoolEnabled = 600,
+    EncryptedMempoolEnabled,
     #[error("Encrypted Mempool disabled")]
-    EncryptedMempoolDisabled = 601,
+    EncryptedMempoolDisabled,
     #[error("Invalid signature")]
-    InvalidSignature = 602,
-=======
-    UnimplementedMethod,
->>>>>>> 4634579d
+    InvalidSignature,
     #[error("Too many storage keys requested")]
     ProofLimitExceeded,
 }
@@ -85,6 +81,9 @@
             StarknetRpcApiError::UnsupportedTxVersion => 61,
             StarknetRpcApiError::InternalServerError => 500,
             StarknetRpcApiError::UnimplementedMethod => 501,
+            StarknetRpcApiError::EncryptedMempoolEnabled => 600,
+            StarknetRpcApiError::EncryptedMempoolDisabled => 601,
+            StarknetRpcApiError::InvalidSignature => 602,
             StarknetRpcApiError::ProofLimitExceeded => 10000,
         };
 
