--- conflicted
+++ resolved
@@ -8,11 +8,7 @@
 use mc_genesis_data_provider::GenesisProvider;
 use mc_rpc_core::utils::{blockifier_to_rpc_state_diff_types, get_block_by_block_hash};
 use mc_rpc_core::{StarknetReadRpcApiServer, StarknetTraceRpcApiServer};
-<<<<<<< HEAD
-use mc_storage::StorageOverride;
 use mc_transaction_pool::{ChainApi, EncryptedTransactionPool};
-=======
->>>>>>> 4634579d
 use mp_felt::Felt252Wrapper;
 use mp_hashers::HasherT;
 use mp_simulations::SimulationFlags;
@@ -202,12 +198,12 @@
 where
     A: ChainApi<Block = B> + 'static,
     B: BlockT,
+    P: EncryptedTransactionPool<Block = B> + 'static,
     BE: Backend<B> + 'static,
-    G: GenesisProvider + Send + Sync + 'static,
     C: HeaderBackend<B> + BlockBackend<B> + StorageProvider<B, BE> + 'static,
     C: ProvideRuntimeApi<B>,
     C::Api: StarknetRuntimeApi<B> + ConvertTransactionRuntimeApi<B>,
-    P: TransactionPool<Block = B> + 'static,
+    G: GenesisProvider + Send + Sync + 'static,
     H: HasherT + Send + Sync + 'static,
 {
     pub fn re_execute_transactions(
