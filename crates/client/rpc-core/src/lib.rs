--- conflicted
+++ resolved
@@ -25,11 +25,8 @@
 };
 use types::{EncryptedInvokeTransactionResponse, EncryptedMempoolTransactionResponse};
 
-<<<<<<< HEAD
 use crate::types::{DecryptionInfo, ProvideDecryptionKeyResponse, RpcGetProofInput, RpcGetProofOutput};
 
-=======
->>>>>>> 35286800
 #[serde_as]
 #[derive(Serialize, Deserialize)]
 pub struct Felt(#[serde_as(as = "UfeHex")] pub FieldElement);
@@ -142,7 +139,6 @@
     /// Returns the receipt of a transaction by transaction hash.
     #[method(name = "getTransactionReceipt")]
     fn get_transaction_receipt(&self, transaction_hash: FieldElement) -> RpcResult<MaybePendingTransactionReceipt>;
-<<<<<<< HEAD
 
     /// Returns all the necessary data to trustlessly verify storage slots for a particular
     /// contract.
@@ -176,6 +172,4 @@
     /// from sequencer.
     #[method(name = "provideDecryptionKey")]
     async fn provide_decryption_key(&self, decryption_info: DecryptionInfo) -> RpcResult<ProvideDecryptionKeyResponse>;
-=======
->>>>>>> 35286800
 }