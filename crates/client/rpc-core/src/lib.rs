//! Starknet RPC API trait and types
//!
//! Starkware maintains [a description of the Starknet API](https://github.com/starkware-libs/starknet-specs/blob/master/api/starknet_api_openrpc.json)
//! using the openRPC specification.
//! This crate uses `jsonrpsee` to define such an API in Rust terms.

#[cfg(test)]
mod tests;

use jsonrpsee::core::RpcResult;
use jsonrpsee::proc_macros::rpc;
use mp_starknet::transaction::types::{EncryptedInvokeTransaction, InvokeTransaction};
use serde::{Deserialize, Serialize};
use serde_with::serde_as;

<<<<<<< HEAD
mod constants;
pub mod types;
=======
>>>>>>> 0aa1f392
pub mod utils;

use starknet_core::serde::unsigned_field_element::UfeHex;
use starknet_core::types::{
    BlockHashAndNumber, BlockId, BroadcastedDeclareTransaction, BroadcastedDeployAccountTransaction,
    BroadcastedInvokeTransaction, BroadcastedTransaction, ContractClass, DeclareTransactionResult,
    DeployAccountTransactionResult, EventFilterWithPage, EventsPage, FeeEstimate, FieldElement, FunctionCall,
    InvokeTransactionResult, MaybePendingBlockWithTxHashes, MaybePendingBlockWithTxs, MaybePendingTransactionReceipt,
    StateUpdate, SyncStatusType, Transaction,
};
use types::{EncryptedInvokeTransactionResponse, EncryptedMempoolTransactionResponse};

use crate::types::{DecryptionInfo, ProvideDecryptionKeyResponse, RpcGetProofInput, RpcGetProofOutput};

#[serde_as]
#[derive(Serialize, Deserialize)]
pub struct Felt(#[serde_as(as = "UfeHex")] pub FieldElement);

/// Starknet rpc interface.
#[rpc(server, namespace = "starknet")]
pub trait StarknetRpcApi {
    /// Get the most recent accepted block number
    #[method(name = "blockNumber")]
    fn block_number(&self) -> RpcResult<u64>;

    /// Get the most recent accepted block hash and number
    #[method(name = "blockHashAndNumber")]
    fn block_hash_and_number(&self) -> RpcResult<BlockHashAndNumber>;

    /// Get the number of transactions in a block given a block id
    #[method(name = "getBlockTransactionCount")]
    fn get_block_transaction_count(&self, block_id: BlockId) -> RpcResult<u128>;

    /// Get the value of the storage at the given address and key, at the given block id
    #[method(name = "getStorageAt")]
    fn get_storage_at(&self, contract_address: FieldElement, key: FieldElement, block_id: BlockId) -> RpcResult<Felt>;

    /// Call a contract function at a given block id
    #[method(name = "call")]
    fn call(&self, request: FunctionCall, block_id: BlockId) -> RpcResult<Vec<String>>;

    /// Get the contract class at a given contract address for a given block id
    #[method(name = "getClassAt")]
    fn get_class_at(&self, block_id: BlockId, contract_address: FieldElement) -> RpcResult<ContractClass>;

    /// Get the contract class hash in the given block for the contract deployed at the given
    /// address
    #[method(name = "getClassHashAt")]
    fn get_class_hash_at(&self, block_id: BlockId, contract_address: FieldElement) -> RpcResult<Felt>;

    /// Get an object about the sync status, or false if the node is not syncing
    #[method(name = "syncing")]
    async fn syncing(&self) -> RpcResult<SyncStatusType>;

    /// Get the contract class definition in the given block associated with the given hash
    #[method(name = "getClass")]
    fn get_class(&self, block_id: BlockId, class_hash: FieldElement) -> RpcResult<ContractClass>;

    /// Get block information with transaction hashes given the block id
    #[method(name = "getBlockWithTxHashes")]
    fn get_block_with_tx_hashes(&self, block_id: BlockId) -> RpcResult<MaybePendingBlockWithTxHashes>;

    /// Get the nonce associated with the given address at the given block
    #[method(name = "getNonce")]
    fn get_nonce(&self, block_id: BlockId, contract_address: FieldElement) -> RpcResult<Felt>;

    /// Get block information with full transactions given the block id
    #[method(name = "getBlockWithTxs")]
    fn get_block_with_txs(&self, block_id: BlockId) -> RpcResult<MaybePendingBlockWithTxs>;

    /// Get the chain id
    #[method(name = "chainId")]
    fn chain_id(&self) -> RpcResult<Felt>;

    /// Add an Invoke Transaction to invoke a contract function
    #[method(name = "addInvokeTransaction")]
    async fn add_invoke_transaction(
        &self,
        invoke_transaction: BroadcastedInvokeTransaction,
    ) -> RpcResult<InvokeTransactionResult>;

    /// Add a Deploy Account Transaction
    #[method(name = "addDeployAccountTransaction")]
    async fn add_deploy_account_transaction(
        &self,
        deploy_account_transaction: BroadcastedDeployAccountTransaction,
    ) -> RpcResult<DeployAccountTransactionResult>;

    /// Estimate the fee associated with transaction
    #[method(name = "estimateFee")]
    async fn estimate_fee(
        &self,
        request: Vec<BroadcastedTransaction>,
        block_id: BlockId,
    ) -> RpcResult<Vec<FeeEstimate>>;

    /// Get the details of a transaction by a given block id and index
    #[method(name = "getTransactionByBlockIdAndIndex")]
    fn get_transaction_by_block_id_and_index(&self, block_id: BlockId, index: usize) -> RpcResult<Transaction>;

    /// Get the information about the result of executing the requested block
    #[method(name = "getStateUpdate")]
    fn get_state_update(&self, block_id: BlockId) -> RpcResult<StateUpdate>;

    /// Returns the transactions in the transaction pool, recognized by this sequencer
    #[method(name = "pendingTransactions")]
    async fn pending_transactions(&self) -> RpcResult<Vec<Transaction>>;

    /// Returns all events matching the given filter
    #[method(name = "getEvents")]
    async fn get_events(&self, filter: EventFilterWithPage) -> RpcResult<EventsPage>;

    /// Submit a new transaction to be added to the chain
    #[method(name = "addDeclareTransaction")]
    async fn add_declare_transaction(
        &self,
        declare_transaction: BroadcastedDeclareTransaction,
    ) -> RpcResult<DeclareTransactionResult>;

    /// Returns the information about a transaction by transaction hash.
    #[method(name = "getTransactionByHash")]
    fn get_transaction_by_hash(&self, transaction_hash: FieldElement) -> RpcResult<Transaction>;

    /// Returns the receipt of a transaction by transaction hash.
    #[method(name = "getTransactionReceipt")]
    fn get_transaction_receipt(&self, transaction_hash: FieldElement) -> RpcResult<MaybePendingTransactionReceipt>;

    // (For testing) Encrypt Invoke Transaction
    #[method(name = "encryptInvokeTransaction")]
    fn encrypt_invoke_transaction(
        &self,
        invoke_transaction: BroadcastedInvokeTransaction,
        t: u64, //  Time - The number of calculations for how much time should be taken in VDF
    ) -> RpcResult<EncryptedInvokeTransactionResponse>;

    // (For testing) Decrypt Encrypted Invoke Transaction
    #[method(name = "decryptEncryptedInvokeTransaction")]
    async fn decrypt_encrypted_invoke_transaction(
        &self,
        encrypted_invoke_transaction: EncryptedInvokeTransaction,
        decryption_key: Option<String>,
    ) -> RpcResult<InvokeTransaction>;

    /// Add an Encrypted Invoke Transaction to invoke a contract function
    #[method(name = "addEncryptedInvokeTransaction")]
    async fn add_encrypted_invoke_transaction(
        &self,
        encrypted_invoke_transaction: EncryptedInvokeTransaction,
    ) -> RpcResult<EncryptedMempoolTransactionResponse>;

    /// Allow a client to pass the decryption key, after the client received the order_commitment
    /// from sequencer.
    #[method(name = "provideDecryptionKey")]
    async fn provide_decryption_key(&self, decryption_info: DecryptionInfo) -> RpcResult<ProvideDecryptionKeyResponse>;
}<|MERGE_RESOLUTION|>--- conflicted
+++ resolved
@@ -13,11 +13,8 @@
 use serde::{Deserialize, Serialize};
 use serde_with::serde_as;
 
-<<<<<<< HEAD
-mod constants;
-pub mod types;
-=======
->>>>>>> 0aa1f392
+// mod constants;
+// pub mod types;
 pub mod utils;
 
 use starknet_core::serde::unsigned_field_element::UfeHex;
