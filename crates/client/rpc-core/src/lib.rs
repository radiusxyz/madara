//! Starknet RPC API trait and types
//!
//! Starkware maintains [a description of the Starknet API](https://github.com/starkware-libs/starknet-specs/blob/master/api/starknet_api_openrpc.json)
//! using the openRPC specification.
//! This crate uses `jsonrpsee` to define such an API in Rust terms.

#[cfg(test)]
mod tests;

use jsonrpsee::core::RpcResult;
use jsonrpsee::proc_macros::rpc;
use mp_transactions::{EncryptedInvokeTransaction, InvokeTransaction};
use serde::{Deserialize, Serialize};
use serde_with::serde_as;

pub mod utils;

use starknet_core::serde::unsigned_field_element::UfeHex;
use starknet_core::types::{
    BlockHashAndNumber, BlockId, BroadcastedDeclareTransaction, BroadcastedDeployAccountTransaction,
    BroadcastedInvokeTransaction, BroadcastedTransaction, ContractClass, DeclareTransactionResult,
    DeployAccountTransactionResult, EventFilterWithPage, EventsPage, FeeEstimate, FieldElement, FunctionCall,
    InvokeTransactionResult, MaybePendingBlockWithTxHashes, MaybePendingBlockWithTxs, MaybePendingTransactionReceipt,
    StateUpdate, SyncStatusType, Transaction,
};
pub mod types;

use crate::types::{
    DecryptionInfo, EncryptedInvokeTransactionResponse, EncryptedMempoolTransactionResponse,
    ProvideDecryptionKeyResponse,
};

#[serde_as]
#[derive(Serialize, Deserialize)]
pub struct Felt(#[serde_as(as = "UfeHex")] pub FieldElement);

/// Starknet rpc interface.
#[rpc(server, namespace = "starknet")]
pub trait StarknetRpcApi {
    /// Get the most recent accepted block number
    #[method(name = "blockNumber")]
    fn block_number(&self) -> RpcResult<u64>;

    /// Get the most recent accepted block hash and number
    #[method(name = "blockHashAndNumber")]
    fn block_hash_and_number(&self) -> RpcResult<BlockHashAndNumber>;

    /// Get the number of transactions in a block given a block id
    #[method(name = "getBlockTransactionCount")]
    fn get_block_transaction_count(&self, block_id: BlockId) -> RpcResult<u128>;

    /// Get the value of the storage at the given address and key, at the given block id
    #[method(name = "getStorageAt")]
    fn get_storage_at(&self, contract_address: FieldElement, key: FieldElement, block_id: BlockId) -> RpcResult<Felt>;

    /// Call a contract function at a given block id
    #[method(name = "call")]
    fn call(&self, request: FunctionCall, block_id: BlockId) -> RpcResult<Vec<String>>;

    /// Get the contract class at a given contract address for a given block id
    #[method(name = "getClassAt")]
    fn get_class_at(&self, block_id: BlockId, contract_address: FieldElement) -> RpcResult<ContractClass>;

    /// Get the contract class hash in the given block for the contract deployed at the given
    /// address
    #[method(name = "getClassHashAt")]
    fn get_class_hash_at(&self, block_id: BlockId, contract_address: FieldElement) -> RpcResult<Felt>;

    /// Get an object about the sync status, or false if the node is not syncing
    #[method(name = "syncing")]
    async fn syncing(&self) -> RpcResult<SyncStatusType>;

    /// Get the contract class definition in the given block associated with the given hash
    #[method(name = "getClass")]
    fn get_class(&self, block_id: BlockId, class_hash: FieldElement) -> RpcResult<ContractClass>;

    /// Get block information with transaction hashes given the block id
    #[method(name = "getBlockWithTxHashes")]
    fn get_block_with_tx_hashes(&self, block_id: BlockId) -> RpcResult<MaybePendingBlockWithTxHashes>;

    /// Get the nonce associated with the given address at the given block
    #[method(name = "getNonce")]
    fn get_nonce(&self, block_id: BlockId, contract_address: FieldElement) -> RpcResult<Felt>;

    /// Get block information with full transactions given the block id
    #[method(name = "getBlockWithTxs")]
    fn get_block_with_txs(&self, block_id: BlockId) -> RpcResult<MaybePendingBlockWithTxs>;

    /// Get the chain id
    #[method(name = "chainId")]
    fn chain_id(&self) -> RpcResult<Felt>;

    /// Add an Invoke Transaction to invoke a contract function
    #[method(name = "addInvokeTransaction")]
    async fn add_invoke_transaction(
        &self,
        invoke_transaction: BroadcastedInvokeTransaction,
    ) -> RpcResult<InvokeTransactionResult>;

    /// Add a Deploy Account Transaction
    #[method(name = "addDeployAccountTransaction")]
    async fn add_deploy_account_transaction(
        &self,
        deploy_account_transaction: BroadcastedDeployAccountTransaction,
    ) -> RpcResult<DeployAccountTransactionResult>;

    /// Estimate the fee associated with transaction
    #[method(name = "estimateFee")]
    async fn estimate_fee(
        &self,
        request: Vec<BroadcastedTransaction>,
        block_id: BlockId,
    ) -> RpcResult<Vec<FeeEstimate>>;

    /// Get the details of a transaction by a given block id and index
    #[method(name = "getTransactionByBlockIdAndIndex")]
    fn get_transaction_by_block_id_and_index(&self, block_id: BlockId, index: u64) -> RpcResult<Transaction>;

    /// Get the information about the result of executing the requested block
    #[method(name = "getStateUpdate")]
    fn get_state_update(&self, block_id: BlockId) -> RpcResult<StateUpdate>;

    /// Returns the transactions in the transaction pool, recognized by this sequencer
    #[method(name = "pendingTransactions")]
    async fn pending_transactions(&self) -> RpcResult<Vec<Transaction>>;

    /// Returns all events matching the given filter
    #[method(name = "getEvents")]
    async fn get_events(&self, filter: EventFilterWithPage) -> RpcResult<EventsPage>;

    /// Submit a new transaction to be added to the chain
    #[method(name = "addDeclareTransaction")]
    async fn add_declare_transaction(
        &self,
        declare_transaction: BroadcastedDeclareTransaction,
    ) -> RpcResult<DeclareTransactionResult>;

    /// Returns the information about a transaction by transaction hash.
    #[method(name = "getTransactionByHash")]
    fn get_transaction_by_hash(&self, transaction_hash: FieldElement) -> RpcResult<Transaction>;

    /// Returns the receipt of a transaction by transaction hash.
    #[method(name = "getTransactionReceipt")]
<<<<<<< HEAD
    fn get_transaction_receipt(&self, transaction_hash: FieldElement) -> RpcResult<MaybePendingTransactionReceipt>;

    // (For testing) Encrypt Invoke Transaction
    #[method(name = "encryptInvokeTransaction")]
    fn encrypt_invoke_transaction(
        &self,
        invoke_transaction: BroadcastedInvokeTransaction,
        t: u64, //  Time - The number of calculations for how much time should be taken in VDF
    ) -> RpcResult<EncryptedInvokeTransactionResponse>;

    // (For testing) Decrypt Encrypted Invoke Transaction
    #[method(name = "decryptEncryptedInvokeTransaction")]
    async fn decrypt_encrypted_invoke_transaction(
        &self,
        encrypted_invoke_transaction: EncryptedInvokeTransaction,
        decryption_key: Option<String>,
    ) -> RpcResult<InvokeTransaction>;

    /// Add an Encrypted Invoke Transaction to invoke a contract function
    #[method(name = "addEncryptedInvokeTransaction")]
    async fn add_encrypted_invoke_transaction(
        &self,
        encrypted_invoke_transaction: EncryptedInvokeTransaction,
    ) -> RpcResult<EncryptedMempoolTransactionResponse>;

    /// Allow a client to pass the decryption key, after the client received the order_commitment
    /// from sequencer.
    #[method(name = "provideDecryptionKey")]
    async fn provide_decryption_key(&self, decryption_info: DecryptionInfo) -> RpcResult<ProvideDecryptionKeyResponse>;
=======
    async fn get_transaction_receipt(
        &self,
        transaction_hash: FieldElement,
    ) -> RpcResult<MaybePendingTransactionReceipt>;
>>>>>>> d90cb1a3
}<|MERGE_RESOLUTION|>--- conflicted
+++ resolved
@@ -141,8 +141,10 @@
 
     /// Returns the receipt of a transaction by transaction hash.
     #[method(name = "getTransactionReceipt")]
-<<<<<<< HEAD
-    fn get_transaction_receipt(&self, transaction_hash: FieldElement) -> RpcResult<MaybePendingTransactionReceipt>;
+    async fn get_transaction_receipt(
+        &self,
+        transaction_hash: FieldElement,
+    ) -> RpcResult<MaybePendingTransactionReceipt>;
 
     // (For testing) Encrypt Invoke Transaction
     #[method(name = "encryptInvokeTransaction")]
@@ -171,10 +173,4 @@
     /// from sequencer.
     #[method(name = "provideDecryptionKey")]
     async fn provide_decryption_key(&self, decryption_info: DecryptionInfo) -> RpcResult<ProvideDecryptionKeyResponse>;
-=======
-    async fn get_transaction_receipt(
-        &self,
-        transaction_hash: FieldElement,
-    ) -> RpcResult<MaybePendingTransactionReceipt>;
->>>>>>> d90cb1a3
 }