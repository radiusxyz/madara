[package]
name = "mc-rpc-core"
version.workspace = true
edition.workspace = true
description = "RPC trait of Starknet"
authors = [
  "Timothée Delabrouille <https://github.com/tdelabro>",
  "Substrate DevHub <https://github.com/substrate-developer-hub>",
]
homepage = "https://github.com/keep-starknet-strange/madara"
license = "MIT"
publish = false
repository = "https://github.com/keep-starknet-strange/madara"

[package.metadata.docs.rs]
targets = ["x86_64-unknown-linux-gnu"]

[dependencies]
anyhow = { workspace = true }
blockifier = { workspace = true, default-features = false }
cairo-lang-casm = { workspace = true }
cairo-lang-casm-contract-class = { workspace = true }
cairo-lang-starknet = { workspace = true }
cairo-lang-utils = { workspace = true }
cairo-vm = { workspace = true, default-features = false }
flate2 = { workspace = true }
frame-support = { workspace = true }
hex = { workspace = true, default-features = true }
jsonrpsee = { workspace = true, features = [
  "server",
  "macros",
], default-features = true }
mp-block = { workspace = true }
mp-digest-log = { workspace = true }
<<<<<<< HEAD
mp-starknet = { workspace = true, default-features = true }
num-bigint = { workspace = true, default-features = false }
=======
num-bigint = { workspace = true }
>>>>>>> 35286800
serde = { workspace = true, default-features = true }
serde_json = { workspace = true }
serde_with = { workspace = true }
sp-api = { workspace = true, default-features = true }
sp-blockchain = { workspace = true, default-features = true }
sp-core = { workspace = true }
sp-runtime = { workspace = true, default-features = true }
mc-transaction-pool = { workspace = true }
starknet-core = { workspace = true }
starknet_api = { workspace = true, default-features = true }
thiserror = { workspace = true }

[dev-dependencies]
assert_matches = "1.5.0"<|MERGE_RESOLUTION|>--- conflicted
+++ resolved
@@ -32,12 +32,7 @@
 ], default-features = true }
 mp-block = { workspace = true }
 mp-digest-log = { workspace = true }
-<<<<<<< HEAD
-mp-starknet = { workspace = true, default-features = true }
-num-bigint = { workspace = true, default-features = false }
-=======
 num-bigint = { workspace = true }
->>>>>>> 35286800
 serde = { workspace = true, default-features = true }
 serde_json = { workspace = true }
 serde_with = { workspace = true }
