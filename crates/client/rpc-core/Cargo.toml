[package]
name = "mc-rpc-core"
version.workspace = true
edition.workspace = true
description = "RPC trait of Starknet"
authors = [
  "Timothée Delabrouille <https://github.com/tdelabro>",
  "Substrate DevHub <https://github.com/substrate-developer-hub>",
]
homepage = "https://github.com/keep-starknet-strange/madara"
license = "MIT"
publish = false
repository = "https://github.com/keep-starknet-strange/madara"

[package.metadata.docs.rs]
targets = ["x86_64-unknown-linux-gnu"]

[dependencies]
anyhow = { workspace = true }
blockifier = { workspace = true, default-features = false }
cairo-lang-casm = { workspace = true }
cairo-lang-casm-contract-class = { workspace = true }
cairo-lang-starknet = { workspace = true }
cairo-lang-utils = { workspace = true }
cairo-vm = { workspace = true, default-features = false }
flate2 = { workspace = true }
frame-support = { workspace = true }
hex = { workspace = true, default-features = true }
jsonrpsee = { workspace = true, features = [
  "server",
  "macros",
], default-features = true }
mp-digest-log = { workspace = true }
mp-starknet = { workspace = true, default-features = true }
<<<<<<< HEAD
num-bigint = { workspace = true, default-features = false }
=======
num-bigint = { version = "0.4.4", default-features = false }
>>>>>>> 2e2d580f
serde = { workspace = true, default-features = true }
serde_json = { workspace = true }
serde_with = { workspace = true }
sp-api = { workspace = true, default-features = true }
sp-blockchain = { workspace = true, default-features = true }
sp-core = { workspace = true }
sp-runtime = { workspace = true, default-features = true }
mc-transaction-pool = { workspace = true }
starknet-core = { workspace = true }
starknet_api = { workspace = true, default-features = false }<|MERGE_RESOLUTION|>--- conflicted
+++ resolved
@@ -32,11 +32,7 @@
 ], default-features = true }
 mp-digest-log = { workspace = true }
 mp-starknet = { workspace = true, default-features = true }
-<<<<<<< HEAD
-num-bigint = { workspace = true, default-features = false }
-=======
 num-bigint = { version = "0.4.4", default-features = false }
->>>>>>> 2e2d580f
 serde = { workspace = true, default-features = true }
 serde_json = { workspace = true }
 serde_with = { workspace = true }
