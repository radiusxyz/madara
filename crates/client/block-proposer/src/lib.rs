//! Block proposer implementation.
//! This crate implements the [`sp_consensus::Proposer`] trait.
//! It is used to build blocks for the block authoring node.
//! The block authoring node is the node that is responsible for building new blocks.
use std::marker::PhantomData;
use std::pin::Pin;
use std::sync::Arc;
use std::time;

use base64::engine::general_purpose;
use base64::Engine as _;
use codec::Encode;
use futures::channel::oneshot;
use futures::future::{Future, FutureExt};
use futures::{future, select};
use hyper::header::{HeaderValue, AUTHORIZATION, CONTENT_TYPE};
use hyper::{Body, Client, Request};
use log::{debug, error, info, trace, warn};
use mc_transaction_pool::EncryptedPool;
use parking_lot::Mutex;
use prometheus_endpoint::Registry as PrometheusRegistry;
use sc_block_builder::{BlockBuilderApi, BlockBuilderProvider};
use sc_client_api::backend;
use sc_proposer_metrics::{EndProposingReason, MetricsLink as PrometheusMetrics};
use sc_transaction_pool_api::{InPoolTransaction, TransactionPool};
use serde_json::{json, Value};
use sp_api::{ApiExt, ProvideRuntimeApi};
use sp_blockchain::ApplyExtrinsicFailed::Validity;
use sp_blockchain::Error::ApplyExtrinsicFailed;
use sp_blockchain::HeaderBackend;
use sp_consensus::{DisableProofRecording, ProofRecording, Proposal};
use sp_core::traits::SpawnNamed;
use sp_inherents::InherentData;
use sp_runtime::offchain::http;
use sp_runtime::traits::{Block as BlockT, Header as HeaderT};
use sp_runtime::{Digest, Percent, SaturatedConversion};
use tokio;

/// Default block size limit in bytes used by [`Proposer`].
///
/// Can be overwritten by [`ProposerFactory::set_default_block_size_limit`].
///
/// Be aware that there is also an upper packet size on what the networking code
/// will accept. If the block doesn't fit in such a package, it can not be
/// transferred to other nodes.
pub const DEFAULT_BLOCK_SIZE_LIMIT: usize = 4 * 1024 * 1024 + 512;
/// Default value for `soft_deadline_percent` used by [`Proposer`].
/// `soft_deadline_percent` value is used to compute soft deadline during block production.
/// The soft deadline indicates where we should stop attempting to add transactions
/// to the block, which exhaust resources. After soft deadline is reached,
/// we switch to a fixed-amount mode, in which after we see `MAX_SKIPPED_TRANSACTIONS`
/// transactions which exhaust resources, we will conclude that the block is full.
const DEFAULT_SOFT_DEADLINE_PERCENT: Percent = Percent::from_percent(80);

const LOG_TARGET: &str = "block-proposer";

/// [`Proposer`] factory.
pub struct ProposerFactory<A, B, C, PR> {
    spawn_handle: Box<dyn SpawnNamed>,
    /// The client instance.
    client: Arc<C>,
    /// The transaction pool.
    transaction_pool: Arc<A>,
    epool: Arc<Mutex<EncryptedPool>>,
    /// Prometheus Link,
    metrics: PrometheusMetrics,
    /// The default block size limit.
    ///
    /// If no `block_size_limit` is passed to [`sp_consensus::Proposer::propose`], this block size
    /// limit will be used.
    default_block_size_limit: usize,
    /// Soft deadline percentage of hard deadline.
    ///
    /// The value is used to compute soft deadline during block production.
    /// The soft deadline indicates where we should stop attempting to add transactions
    /// to the block, which exhaust resources. After soft deadline is reached,
    /// we switch to a fixed-amount mode, in which after we see `MAX_SKIPPED_TRANSACTIONS`
    /// transactions which exhaust resources, we will conclude that the block is full.
    soft_deadline_percent: Percent,
    /// phantom member to pin the `Backend`/`ProofRecording` type.
    _phantom: PhantomData<(B, PR)>,
}

impl<A, B, C> ProposerFactory<A, B, C, DisableProofRecording> {
    /// Create a new proposer factory.
    ///
    /// Proof recording will be disabled when using proposers built by this instance to build
    /// blocks.
    pub fn new(
        spawn_handle: impl SpawnNamed + 'static,
        client: Arc<C>,
        transaction_pool: Arc<A>,
        epool: Arc<Mutex<EncryptedPool>>,
        prometheus: Option<&PrometheusRegistry>,
    ) -> Self {
        ProposerFactory {
            spawn_handle: Box::new(spawn_handle),
            transaction_pool,
            epool,
            metrics: PrometheusMetrics::new(prometheus),
            default_block_size_limit: DEFAULT_BLOCK_SIZE_LIMIT,
            soft_deadline_percent: DEFAULT_SOFT_DEADLINE_PERCENT,
            client,
            _phantom: PhantomData,
        }
    }
}

impl<A, B, C, PR> ProposerFactory<A, B, C, PR> {
    /// Set the default block size limit in bytes.
    ///
    /// The default value for the block size limit is:
    /// [`DEFAULT_BLOCK_SIZE_LIMIT`].
    ///
    /// If there is no block size limit passed to [`sp_consensus::Proposer::propose`], this value
    /// will be used.
    pub fn set_default_block_size_limit(&mut self, limit: usize) {
        self.default_block_size_limit = limit;
    }

    /// Set soft deadline percentage.
    ///
    /// The value is used to compute soft deadline during block production.
    /// The soft deadline indicates where we should stop attempting to add transactions
    /// to the block, which exhaust resources. After soft deadline is reached,
    /// we switch to a fixed-amount mode, in which after we see `MAX_SKIPPED_TRANSACTIONS`
    /// transactions which exhaust resources, we will conclude that the block is full.
    ///
    /// Setting the value too low will significantly limit the amount of transactions
    /// we try in case they exhaust resources. Setting the value too high can
    /// potentially open a DoS vector, where many "exhaust resources" transactions
    /// are being tried with no success, hence block producer ends up creating an empty block.
    pub fn set_soft_deadline(&mut self, percent: Percent) {
        self.soft_deadline_percent = percent;
    }
}

impl<B, Block, C, A, PR> ProposerFactory<A, B, C, PR>
where
    A: TransactionPool<Block = Block> + 'static,
    B: backend::Backend<Block> + Send + Sync + 'static,
    Block: BlockT,
    C: BlockBuilderProvider<B, Block, C> + HeaderBackend<Block> + ProvideRuntimeApi<Block> + Send + Sync + 'static,
    C::Api: ApiExt<Block, StateBackend = backend::StateBackendFor<B, Block>> + BlockBuilderApi<Block>,
{
    fn init_with_now(
        &mut self,
        parent_header: &<Block as BlockT>::Header,
        now: Box<dyn Fn() -> time::Instant + Send + Sync>,
    ) -> Proposer<B, Block, C, A, PR> {
        let parent_hash = parent_header.hash();

        info!("🩸 Starting consensus session on top of parent {:?}", parent_hash);

        let proposer = Proposer::<_, _, _, _, PR> {
            spawn_handle: self.spawn_handle.clone(),
            client: self.client.clone(),
            parent_hash,
            parent_number: *parent_header.number(),
            transaction_pool: self.transaction_pool.clone(),
            epool: self.epool.clone(),
            now,
            metrics: self.metrics.clone(),
            default_block_size_limit: self.default_block_size_limit,
            soft_deadline_percent: self.soft_deadline_percent,
            _phantom: PhantomData,
        };

        proposer
    }
}

impl<A, B, Block, C, PR> sp_consensus::Environment<Block> for ProposerFactory<A, B, C, PR>
where
    A: TransactionPool<Block = Block> + 'static,
    B: backend::Backend<Block> + Send + Sync + 'static,
    Block: BlockT,
    C: BlockBuilderProvider<B, Block, C> + HeaderBackend<Block> + ProvideRuntimeApi<Block> + Send + Sync + 'static,
    C::Api: ApiExt<Block, StateBackend = backend::StateBackendFor<B, Block>> + BlockBuilderApi<Block>,
    PR: ProofRecording,
{
    type CreateProposer = future::Ready<Result<Self::Proposer, Self::Error>>;
    type Proposer = Proposer<B, Block, C, A, PR>;
    type Error = sp_blockchain::Error;

    fn init(&mut self, parent_header: &<Block as BlockT>::Header) -> Self::CreateProposer {
        future::ready(Ok(self.init_with_now(parent_header, Box::new(time::Instant::now))))
    }
}

/// The proposer logic.
pub struct Proposer<B, Block: BlockT, C, A: TransactionPool, PR> {
    spawn_handle: Box<dyn SpawnNamed>,
    client: Arc<C>,
    parent_hash: Block::Hash,
    parent_number: <<Block as BlockT>::Header as HeaderT>::Number,
    transaction_pool: Arc<A>,
    epool: Arc<Mutex<EncryptedPool>>,
    now: Box<dyn Fn() -> time::Instant + Send + Sync>,
    metrics: PrometheusMetrics,
    default_block_size_limit: usize,
    soft_deadline_percent: Percent,
    _phantom: PhantomData<(B, PR)>,
}

impl<A, B, Block, C, PR> sp_consensus::Proposer<Block> for Proposer<B, Block, C, A, PR>
where
    A: TransactionPool<Block = Block> + 'static,
    B: backend::Backend<Block> + Send + Sync + 'static,
    Block: BlockT,
    C: BlockBuilderProvider<B, Block, C> + HeaderBackend<Block> + ProvideRuntimeApi<Block> + Send + Sync + 'static,
    C::Api: ApiExt<Block, StateBackend = backend::StateBackendFor<B, Block>> + BlockBuilderApi<Block>,
    PR: ProofRecording,
{
    type Transaction = backend::TransactionFor<B, Block>;
    type Proposal =
        Pin<Box<dyn Future<Output = Result<Proposal<Block, Self::Transaction, PR::Proof>, Self::Error>> + Send>>;
    type Error = sp_blockchain::Error;
    type ProofRecording = PR;
    type Proof = PR::Proof;

    fn propose(
        self,
        inherent_data: InherentData,
        inherent_digests: Digest,
        max_duration: time::Duration,
        block_size_limit: Option<usize>,
    ) -> Self::Proposal {
        let (tx, rx) = oneshot::channel();
        let spawn_handle = self.spawn_handle.clone();

        spawn_handle.spawn_blocking(
            "madara-block-proposer",
            None,
            Box::pin(async move {
                // Leave some time for evaluation and block finalization (20%)
                // and some time for block production (80%).
                // We need to benchmark and tune this value.
                // Open question: should we make this configurable?
                let deadline = (self.now)() + max_duration - max_duration / 5;
                let res = self.propose_with(inherent_data, inherent_digests, deadline, block_size_limit).await;
                if tx.send(res).is_err() {
                    trace!("Could not send block production result to proposer!");
                }
            }),
        );

        async move { rx.await? }.boxed()
    }
}

/// If the block is full we will attempt to push at most
/// this number of transactions before quitting for real.
/// It allows us to increase block utilization.
const MAX_SKIPPED_TRANSACTIONS: usize = 8;

impl<A, B, Block, C, PR> Proposer<B, Block, C, A, PR>
where
    A: TransactionPool<Block = Block>,
    B: backend::Backend<Block> + Send + Sync + 'static,
    Block: BlockT,
    C: BlockBuilderProvider<B, Block, C> + HeaderBackend<Block> + ProvideRuntimeApi<Block> + Send + Sync + 'static,
    C::Api: ApiExt<Block, StateBackend = backend::StateBackendFor<B, Block>> + BlockBuilderApi<Block>,
    PR: ProofRecording,
{
    /// Propose a new block.
    ///
    /// # Arguments
    /// * `inherents` - The inherents to include in the block.
    /// * `inherent_digests` - The inherent digests to include in the block.
    /// * `deadline` - The deadline for proposing the block.
    /// * `block_size_limit` - The maximum size of the block in bytes.
    ///
    ///
    /// The function follows these general steps:
    /// 1. Starts a timer to measure the total time it takes to create the proposal.
    /// 2. Initializes a new block at the parent hash with the given inherent digests.
    /// 3. Iterates over the inherents and pushes them into the block builder. Handles any potential
    /// errors.
    /// 4. Sets up the soft deadline and starts the block timer.
    /// 5. Gets an iterator over the pending transactions and iterates over them.
    /// 6. Checks the deadline and handles the case when the deadline is reached.
    /// 7. Checks the block size limit and handles cases where transactions would cause the block to
    /// exceed the limit.
    /// 8. Attempts to push the transaction into the block and handles any
    /// potential errors.
    /// 9. If the block size limit was reached without adding any transaction,
    /// it logs a warning.
    /// 10. Removes invalid transactions from the pool.
    /// 11. Builds the block and updates the metrics.
    /// 12. Converts the storage proof to the required format.
    /// 13. Measures the total time it took to create the proposal and updates the corresponding
    /// metric.
    /// 14. Returns a new `Proposal` with the block, proof, and storage changes.
    ///
    /// # Errors
    ///
    /// This function will return an error if:
    /// - The block cannot be created at the parent hash.
    /// - Any of the inherents cannot be pushed into the block builder.
    /// - The block cannot be built.
    /// - The storage proof cannot be converted into the required format.
    async fn propose_with(
        self,
        inherent_data: InherentData,
        inherent_digests: Digest,
        deadline: time::Instant,
        block_size_limit: Option<usize>,
    ) -> Result<Proposal<Block, backend::TransactionFor<B, Block>, PR::Proof>, sp_blockchain::Error> {
        // Start the timer to measure the total time it takes to create the proposal.
        let propose_with_timer = time::Instant::now();

        // Initialize a new block builder at the parent hash with the given inherent digests.
        let mut block_builder = self.client.new_block_at(self.parent_hash, inherent_digests, PR::ENABLED)?;

        self.apply_inherents(&mut block_builder, inherent_data)?;

        let block_timer = time::Instant::now();

        // Apply transactions and record the reason why we stopped.
        let end_reason = self.apply_extrinsics(&mut block_builder, deadline, block_size_limit).await?;

        // Build the block.
        let (block, storage_changes, proof) = block_builder.build()?.into_inner();

        // Measure the total time it took to build the block.
        let block_took = block_timer.elapsed();

        // Convert the storage proof into the required format.
        let proof = PR::into_proof(proof).map_err(|e| sp_blockchain::Error::Application(Box::new(e)))?;

        // Print the summary of the proposal.
        self.print_summary(&block, end_reason, block_took, propose_with_timer.elapsed());
        Ok(Proposal { block, proof, storage_changes })
    }

    /// Apply all inherents to the block.
    /// This function will return an error if any of the inherents cannot be pushed into the block
    /// builder. It will also update the metrics.
    /// # Arguments
    /// * `block_builder` - The block builder to push the inherents into.
    /// * `inherent_data` - The inherents to push into the block builder.
    /// # Returns
    /// This function will return `Ok(())` if all inherents were pushed into the block builder.
    /// # Errors
    /// This function will return an error if any of the inherents cannot be pushed into the block
    /// builder.
    fn apply_inherents(
        &self,
        block_builder: &mut sc_block_builder::BlockBuilder<'_, Block, C, B>,
        inherent_data: InherentData,
    ) -> Result<(), sp_blockchain::Error> {
        let create_inherents_start = time::Instant::now();
        let inherents = block_builder.create_inherents(inherent_data)?;
        let create_inherents_end = time::Instant::now();

        self.metrics.report(|metrics| {
            metrics
                .create_inherents_time
                .observe(create_inherents_end.saturating_duration_since(create_inherents_start).as_secs_f64());
        });

        for inherent in inherents {
            match block_builder.push(inherent) {
                Err(ApplyExtrinsicFailed(Validity(e))) if e.exhausted_resources() => {
                    warn!(target: LOG_TARGET, "⚠️  Dropping non-mandatory inherent from overweight block.")
                }
                Err(ApplyExtrinsicFailed(Validity(e))) if e.was_mandatory() => {
                    error!("❌️ Mandatory inherent extrinsic returned error. Block cannot be produced.");
                    return Err(ApplyExtrinsicFailed(Validity(e)));
                }
                Err(e) => {
                    warn!(target: LOG_TARGET, "❗️ Inherent extrinsic returned unexpected error: {}. Dropping.", e);
                }
                Ok(_) => {}
            }
        }
        Ok(())
    }

    /// Apply as many extrinsics as possible to the block.
    /// This function will return an error if the block cannot be built.
    /// # Arguments
    /// * `block_builder` - The block builder to push the extrinsics into.
    /// * `deadline` - The deadline to stop applying extrinsics.
    /// * `block_size_limit` - The maximum size of the block.
    /// # Returns
    /// The reason why we stopped applying extrinsics.
    /// # Errors
    /// This function will return an error if the block cannot be built.
    async fn apply_extrinsics(
        &self,
        block_builder: &mut sc_block_builder::BlockBuilder<'_, Block, C, B>,
        deadline: time::Instant,
        block_size_limit: Option<usize>,
    ) -> Result<EndProposingReason, sp_blockchain::Error> {
        // proceed with transactions
        // We calculate soft deadline used only in case we start skipping transactions.
        let now = (self.now)();
        let left = deadline.saturating_duration_since(now);
        let left_micros: u64 = left.as_micros().saturated_into();
        let soft_deadline = now + time::Duration::from_micros(self.soft_deadline_percent.mul_floor(left_micros));
        let mut skipped = 0;
        let mut unqueue_invalid = Vec::new();

        let mut t1 = self.transaction_pool.ready_at(self.parent_number).fuse();
        let mut t2 = futures_timer::Delay::new(deadline.saturating_duration_since((self.now)()) / 8).fuse();

        let mut pending_iterator = select! {
            res = t1 => res,
            _ = t2 => {
                warn!(target: LOG_TARGET,
                    "Timeout fired waiting for transaction pool at block #{}. \
                    Proceeding with production.",
                    self.parent_number,
                );
                self.transaction_pool.ready()
            },
        };

        let block_size_limit = block_size_limit.unwrap_or(self.default_block_size_limit);

        debug!(target: LOG_TARGET, "Attempting to push transactions from the pool.");
        debug!(target: LOG_TARGET, "Pool status: {:?}", self.transaction_pool.status());
        let mut transaction_pushed = false;

        // wait decryption

        println!("parent_number: {:?}", self.parent_number);

        let block_height = self.parent_number.to_string().parse::<u64>().unwrap();

        let mut interval = tokio::time::interval(tokio::time::Duration::from_millis(100));

        loop {
            let len = self.epool.clone().lock().len(block_height);
            let cnt = self.epool.clone().lock().get_decrypted_cnt(block_height);
            if len == cnt {
                break;
            }
            interval.tick().await;
        }

<<<<<<< HEAD
        self.epool.clone().lock().init_tx_pool(block_height);
=======
        let encrypted_tx_pool_size: usize = self.epool.lock().len(!flag);

        if encrypted_tx_pool_size > 0 {
            let encrypted_tx_pool = self.epool.clone().lock().get_encrypted_tx_pool(!flag);

            let data_for_da: String = serde_json::to_string(&encrypted_tx_pool).unwrap();
            println!("this is the : {:?}", data_for_da);
            let encoded_data_for_da = encode_data_to_base64(&data_for_da);
            println!("this is the encoded_data_for_da: {:?}", encoded_data_for_da);
            let namespace = std::env::var("da_namespace").unwrap_or("AAAAAAAAAAAAAAAAAAAAAAAAAEJpDCBNOWAP3dM=".into());
            println!("this is the da_namespace: {:?}", namespace);
            let da_block_height = submit_to_da(namespace.as_str(), &encoded_data_for_da).await;
            println!("this is the block_height: {}", da_block_height);
        }

        self.epool.clone().lock().init_tx_pool(flag);
>>>>>>> 1b9821b5

        // input pool data to DA
        let end_reason = loop {
            let pending_tx = if let Some(pending_tx) = pending_iterator.next() {
                pending_tx
            } else {
                break EndProposingReason::NoMoreTransactions;
            };

            let now = (self.now)();
            if now > deadline {
                debug!(
                    target: LOG_TARGET,
                    "Consensus deadline reached when pushing block transactions, proceeding with proposing."
                );
                break EndProposingReason::HitDeadline;
            }

            let pending_tx_data = pending_tx.data().clone();
            let pending_tx_hash = pending_tx.hash().clone();

            let block_size = block_builder.estimate_block_size(false);
            if block_size + pending_tx_data.encoded_size() > block_size_limit {
                pending_iterator.report_invalid(&pending_tx);
                if skipped < MAX_SKIPPED_TRANSACTIONS {
                    skipped += 1;
                    debug!(
                        target: LOG_TARGET,
                        "Transaction would overflow the block size limit, but will try {} more transactions before \
                         quitting.",
                        MAX_SKIPPED_TRANSACTIONS - skipped,
                    );
                    continue;
                } else if now < soft_deadline {
                    debug!(
                        target: LOG_TARGET,
                        "Transaction would overflow the block size limit, but we still have time before the soft \
                         deadline, so we will try a bit more."
                    );
                    continue;
                } else {
                    debug!(target: LOG_TARGET, "Reached block size limit, proceeding with proposing.");
                    break EndProposingReason::HitBlockSizeLimit;
                }
            }

            trace!(target: LOG_TARGET, "[{:?}] Pushing to the block.", pending_tx_hash);
            match sc_block_builder::BlockBuilder::push(block_builder, pending_tx_data) {
                Ok(()) => {
                    transaction_pushed = true;
                    debug!(target: LOG_TARGET, "[{:?}] Pushed to the block.", pending_tx_hash);
                }
                Err(ApplyExtrinsicFailed(Validity(e))) if e.exhausted_resources() => {
                    pending_iterator.report_invalid(&pending_tx);
                    if skipped < MAX_SKIPPED_TRANSACTIONS {
                        skipped += 1;
                        debug!(
                            target: LOG_TARGET,
                            "Block seems full, but will try {} more transactions before quitting.",
                            MAX_SKIPPED_TRANSACTIONS - skipped,
                        );
                    } else if (self.now)() < soft_deadline {
                        debug!(
                            target: LOG_TARGET,
                            "Block seems full, but we still have time before the soft deadline, so we will try a bit \
                             more before quitting."
                        );
                    } else {
                        debug!(target: LOG_TARGET, "Reached block weight limit, proceeding with proposing.");
                        break EndProposingReason::HitBlockWeightLimit;
                    }
                }
                Err(e) => {
                    pending_iterator.report_invalid(&pending_tx);
                    debug!(target: LOG_TARGET, "[{:?}] Invalid transaction: {}", pending_tx_hash, e);
                    unqueue_invalid.push(pending_tx_hash);
                }
            }
        };

        if matches!(end_reason, EndProposingReason::HitBlockSizeLimit) && !transaction_pushed {
            warn!(
                target: LOG_TARGET,
                "Hit block size limit of `{}` without including any transaction!", block_size_limit,
            );
        }

        self.transaction_pool.remove_invalid(&unqueue_invalid);
        Ok(end_reason)
    }

    /// Prints a summary and does telemetry + metrics.
    /// This is called after the block is created.
    /// # Arguments
    /// * `block` - The block that was created.
    /// * `end_reason` - The reason why we stopped adding transactions to the block.
    /// * `block_took` - The time it took to create the block.
    /// * `propose_with_took` - The time it took to propose the block.
    fn print_summary(
        &self,
        block: &Block,
        end_reason: EndProposingReason,
        block_took: time::Duration,
        propose_with_took: time::Duration,
    ) {
        let extrinsics = block.extrinsics();
        self.metrics.report(|metrics| {
            metrics.number_of_transactions.set(extrinsics.len() as u64);
            metrics.block_constructed.observe(block_took.as_secs_f64());
            metrics.report_end_proposing_reason(end_reason);
            metrics.create_block_proposal_time.observe(propose_with_took.as_secs_f64());
        });

        let extrinsics_summary = if extrinsics.is_empty() {
            "no extrinsics".to_string()
        } else {
            format!("extrinsics ({})", extrinsics.len(),)
        };

        info!(
            "🥷 Prepared block for proposing at {} ({} ms) [hash: {:?}; parent_hash: {}; {extrinsics_summary}",
            block.header().number(),
            block_took.as_millis(),
            block.header().hash(),
            block.header().parent_hash(),
        );
    }
}

#[cfg(test)]
mod tests {

    use futures::executor::block_on;
    use parking_lot::Mutex;
    use sc_client_api::Backend;
    use sc_transaction_pool::BasicPool;
    use sc_transaction_pool_api::{ChainEvent, MaintainedTransactionPool, TransactionSource};
    use sp_api::Core;
    use sp_blockchain::HeaderBackend;
    use sp_consensus::{BlockOrigin, Environment, Proposer};
    use sp_runtime::generic::BlockId;
    use sp_runtime::traits::NumberFor;
    use sp_runtime::Perbill;
    use substrate_test_runtime_client::prelude::*;
    use substrate_test_runtime_client::runtime::{Block as TestBlock, Extrinsic, ExtrinsicBuilder, Transfer};
    use substrate_test_runtime_client::{TestClientBuilder, TestClientBuilderExt};

    use super::*;

    const SOURCE: TransactionSource = TransactionSource::External;

    // Note:
    // Maximum normal extrinsic size for `substrate_test_runtime` is ~65% of max_block (refer to
    // `substrate_test_runtime::RuntimeBlockWeights` for details).
    // This extrinsic sizing allows for:
    // - one huge xts + a lot of tiny dust
    // - one huge, no medium,
    // - two medium xts
    // This is widely exploited in following tests.
    const HUGE: u32 = 649_000_000;
    const MEDIUM: u32 = 250_000_000;
    const TINY: u32 = 1_000;

    fn extrinsic(nonce: u64) -> Extrinsic {
        ExtrinsicBuilder::new_fill_block(Perbill::from_parts(TINY)).nonce(nonce).build()
    }

    fn chain_event<B: BlockT>(header: B::Header) -> ChainEvent<B>
    where
        NumberFor<B>: From<u64>,
    {
        ChainEvent::NewBestBlock { hash: header.hash(), tree_route: None }
    }

    #[test]
    fn should_cease_building_block_when_deadline_is_reached() {
        let client = Arc::new(substrate_test_runtime_client::new());
        let spawner = sp_core::testing::TaskExecutor::new();
        let txpool = BasicPool::new_full(Default::default(), true.into(), None, spawner.clone(), client.clone());

        block_on(txpool.submit_at(&BlockId::number(0), SOURCE, vec![extrinsic(0), extrinsic(1)])).unwrap();

        block_on(
            txpool.maintain(chain_event(
                client.expect_header(client.info().genesis_hash).expect("there should be header"),
            )),
        );

        let mut proposer_factory = ProposerFactory::new(spawner, client.clone(), txpool.clone(), None);

        let cell = Mutex::new((false, time::Instant::now()));
        let proposer = proposer_factory.init_with_now(
            &client.expect_header(client.info().genesis_hash).unwrap(),
            Box::new(move || {
                let mut value = cell.lock();
                if !value.0 {
                    value.0 = true;
                    return value.1;
                }
                let old = value.1;
                let new = old + time::Duration::from_secs(1);
                *value = (true, new);
                old
            }),
        );

        // when
        let deadline = time::Duration::from_secs(3);
        let block = block_on(proposer.propose(Default::default(), Default::default(), deadline, None))
            .map(|r| r.block)
            .unwrap();

        // then
        // block should have some extrinsics although we have some more in the pool.
        assert_eq!(block.extrinsics().len(), 1);
        assert_eq!(txpool.ready().count(), 2);
    }

    #[test]
    fn should_not_panic_when_deadline_is_reached() {
        let client = Arc::new(substrate_test_runtime_client::new());
        let spawner = sp_core::testing::TaskExecutor::new();
        let txpool = BasicPool::new_full(Default::default(), true.into(), None, spawner.clone(), client.clone());

        let mut proposer_factory = ProposerFactory::new(spawner, client.clone(), txpool, None);

        let cell = Mutex::new((false, time::Instant::now()));
        let proposer = proposer_factory.init_with_now(
            &client.expect_header(client.info().genesis_hash).unwrap(),
            Box::new(move || {
                let mut value = cell.lock();
                if !value.0 {
                    value.0 = true;
                    return value.1;
                }
                let new = value.1 + time::Duration::from_secs(160);
                *value = (true, new);
                new
            }),
        );

        let deadline = time::Duration::from_secs(1);

        block_on(proposer.propose(Default::default(), Default::default(), deadline, None)).map(|r| r.block).unwrap();
    }

    #[test]
    fn proposed_storage_changes_should_match_execute_block_storage_changes() {
        let (client, backend) = TestClientBuilder::new().build_with_backend();
        let client = Arc::new(client);
        let spawner = sp_core::testing::TaskExecutor::new();
        let txpool = BasicPool::new_full(Default::default(), true.into(), None, spawner.clone(), client.clone());

        let genesis_hash = client.info().best_hash;

        block_on(txpool.submit_at(&BlockId::number(0), SOURCE, vec![extrinsic(0)])).unwrap();

        block_on(
            txpool.maintain(chain_event(
                client.expect_header(client.info().genesis_hash).expect("there should be header"),
            )),
        );

        let mut proposer_factory = ProposerFactory::new(spawner, client.clone(), txpool, None);

        let proposer = proposer_factory
            .init_with_now(&client.header(genesis_hash).unwrap().unwrap(), Box::new(time::Instant::now));

        let deadline = time::Duration::from_secs(9);
        let proposal = block_on(proposer.propose(Default::default(), Default::default(), deadline, None)).unwrap();

        assert_eq!(proposal.block.extrinsics().len(), 1);

        let api = client.runtime_api();
        api.execute_block(genesis_hash, proposal.block).unwrap();

        let state = backend.state_at(genesis_hash).unwrap();

        let storage_changes = api.into_storage_changes(&state, genesis_hash).unwrap();

        assert_eq!(proposal.storage_changes.transaction_storage_root, storage_changes.transaction_storage_root,);
    }

    // This test ensures that if one transaction of a user was rejected, because for example
    // the weight limit was hit, we don't mark the other transactions of the user as invalid because
    // the nonce is not matching.
    #[test]
    fn should_not_remove_invalid_transactions_from_the_same_sender_after_one_was_invalid() {
        // given
        let client = Arc::new(substrate_test_runtime_client::new());
        let spawner = sp_core::testing::TaskExecutor::new();
        let txpool = BasicPool::new_full(Default::default(), true.into(), None, spawner.clone(), client.clone());

        let medium = |nonce| ExtrinsicBuilder::new_fill_block(Perbill::from_parts(MEDIUM)).nonce(nonce).build();
        let huge = |nonce| ExtrinsicBuilder::new_fill_block(Perbill::from_parts(HUGE)).nonce(nonce).build();

        block_on(txpool.submit_at(
            &BlockId::number(0),
            SOURCE,
            vec![medium(0), medium(1), huge(2), medium(3), huge(4), medium(5), medium(6)],
        ))
        .unwrap();

        let mut proposer_factory = ProposerFactory::new(spawner, client.clone(), txpool.clone(), None);
        let mut propose_block =
            |client: &TestClient, parent_number, expected_block_extrinsics, expected_pool_transactions| {
                let hash = client.expect_block_hash_from_id(&BlockId::Number(parent_number)).unwrap();
                let proposer =
                    proposer_factory.init_with_now(&client.expect_header(hash).unwrap(), Box::new(time::Instant::now));

                // when
                let deadline = time::Duration::from_secs(900);
                let block = block_on(proposer.propose(Default::default(), Default::default(), deadline, None))
                    .map(|r| r.block)
                    .unwrap();

                // then
                // block should have some extrinsics although we have some more in the pool.
                assert_eq!(txpool.ready().count(), expected_pool_transactions, "at block: {}", block.header.number);
                assert_eq!(block.extrinsics().len(), expected_block_extrinsics, "at block: {}", block.header.number);

                block
            };

        let import_and_maintain = |mut client: Arc<TestClient>, block: TestBlock| {
            let hash = block.hash();
            block_on(client.import(BlockOrigin::Own, block)).unwrap();
            block_on(txpool.maintain(chain_event(client.expect_header(hash).expect("there should be header"))));
        };

        block_on(
            txpool.maintain(chain_event(
                client.expect_header(client.info().genesis_hash).expect("there should be header"),
            )),
        );
        assert_eq!(txpool.ready().count(), 7);

        // let's create one block and import it
        let block = propose_block(&client, 0, 2, 7);
        import_and_maintain(client.clone(), block);
        assert_eq!(txpool.ready().count(), 5);

        // now let's make sure that we can still make some progress
        let block = propose_block(&client, 1, 1, 5);
        import_and_maintain(client.clone(), block);
        assert_eq!(txpool.ready().count(), 4);

        // again let's make sure that we can still make some progress
        let block = propose_block(&client, 2, 1, 4);
        import_and_maintain(client.clone(), block);
        assert_eq!(txpool.ready().count(), 3);

        // again let's make sure that we can still make some progress
        let block = propose_block(&client, 3, 1, 3);
        import_and_maintain(client.clone(), block);
        assert_eq!(txpool.ready().count(), 2);

        // again let's make sure that we can still make some progress
        let block = propose_block(&client, 4, 2, 2);
        import_and_maintain(client.clone(), block);
        assert_eq!(txpool.ready().count(), 0);
    }

    #[test]
    fn should_keep_adding_transactions_after_exhausts_resources_before_soft_deadline() {
        // given
        let client = Arc::new(substrate_test_runtime_client::new());
        let spawner = sp_core::testing::TaskExecutor::new();
        let txpool = BasicPool::new_full(Default::default(), true.into(), None, spawner.clone(), client.clone());

        let tiny = |nonce| ExtrinsicBuilder::new_fill_block(Perbill::from_parts(TINY)).nonce(nonce).build();
        let huge = |who| {
            ExtrinsicBuilder::new_fill_block(Perbill::from_parts(HUGE)).signer(AccountKeyring::numeric(who)).build()
        };

        block_on(txpool.submit_at(
            &BlockId::number(0),
            SOURCE,
            // add 2 * MAX_SKIPPED_TRANSACTIONS that exhaust resources
            (0..MAX_SKIPPED_TRANSACTIONS * 2)
					.map(huge)
					// and some transactions that are okay.
					.chain((0..MAX_SKIPPED_TRANSACTIONS as u64).map(tiny))
					.collect(),
        ))
        .unwrap();

        block_on(
            txpool.maintain(chain_event(
                client.expect_header(client.info().genesis_hash).expect("there should be header"),
            )),
        );
        assert_eq!(txpool.ready().count(), MAX_SKIPPED_TRANSACTIONS * 3);

        let mut proposer_factory = ProposerFactory::new(spawner, client.clone(), txpool, None);

        let cell = Mutex::new(time::Instant::now());
        let proposer = proposer_factory.init_with_now(
            &client.expect_header(client.info().genesis_hash).unwrap(),
            Box::new(move || {
                let mut value = cell.lock();
                let old = *value;
                *value = old + time::Duration::from_secs(1);
                old
            }),
        );

        // when
        // give it enough time so that deadline is never triggered.
        let deadline = time::Duration::from_secs(900);
        let block = block_on(proposer.propose(Default::default(), Default::default(), deadline, None))
            .map(|r| r.block)
            .unwrap();

        // then block should have all non-exhaust resources extrinsics (+ the first one).
        assert_eq!(block.extrinsics().len(), MAX_SKIPPED_TRANSACTIONS + 1);
    }

    #[test]
    fn should_only_skip_up_to_some_limit_after_soft_deadline() {
        // given
        let client = Arc::new(substrate_test_runtime_client::new());
        let spawner = sp_core::testing::TaskExecutor::new();
        let txpool = BasicPool::new_full(Default::default(), true.into(), None, spawner.clone(), client.clone());

        let tiny = |who| {
            ExtrinsicBuilder::new_fill_block(Perbill::from_parts(TINY))
                .signer(AccountKeyring::numeric(who))
                .nonce(1)
                .build()
        };
        let huge = |who| {
            ExtrinsicBuilder::new_fill_block(Perbill::from_parts(HUGE)).signer(AccountKeyring::numeric(who)).build()
        };

        block_on(txpool.submit_at(
            &BlockId::number(0),
            SOURCE,
            (0..MAX_SKIPPED_TRANSACTIONS + 2)
					.map(huge)
					// and some transactions that are okay.
					.chain((0..MAX_SKIPPED_TRANSACTIONS + 2).map(tiny))
					.collect(),
        ))
        .unwrap();

        block_on(
            txpool.maintain(chain_event(
                client.expect_header(client.info().genesis_hash).expect("there should be header"),
            )),
        );
        assert_eq!(txpool.ready().count(), MAX_SKIPPED_TRANSACTIONS * 2 + 4);

        let mut proposer_factory = ProposerFactory::new(spawner, client.clone(), txpool, None);

        let deadline = time::Duration::from_secs(600);
        let cell = Arc::new(Mutex::new((0, time::Instant::now())));
        let cell2 = cell.clone();
        let proposer = proposer_factory.init_with_now(
            &client.expect_header(client.info().genesis_hash).unwrap(),
            Box::new(move || {
                let mut value = cell.lock();
                let (called, old) = *value;
                // add time after deadline is calculated internally (hence 1)
                let increase = if called == 1 {
                    // we start after the soft_deadline should have already been reached.
                    deadline / 2
                } else {
                    // but we make sure to never reach the actual deadline
                    time::Duration::from_millis(0)
                };
                *value = (called + 1, old + increase);
                old
            }),
        );

        let block = block_on(proposer.propose(Default::default(), Default::default(), deadline, None))
            .map(|r| r.block)
            .unwrap();

        // then the block should have one or two transactions. This maybe random as they are
        // processed in parallel. The same signer and consecutive nonces for huge and tiny
        // transactions guarantees that max two transactions will get to the block.
        assert!((1..3).contains(&block.extrinsics().len()), "Block shall contain one or two extrinsics.");
        assert!(
            cell2.lock().0 > MAX_SKIPPED_TRANSACTIONS,
            "Not enough calls to current time, which indicates the test might have ended because of deadline, not \
             soft deadline"
        );
    }

    #[test]
    fn should_cease_building_block_when_block_limit_is_reached() {
        let client = Arc::new(substrate_test_runtime_client::new());
        let spawner = sp_core::testing::TaskExecutor::new();
        let txpool = BasicPool::new_full(Default::default(), true.into(), None, spawner.clone(), client.clone());
        let genesis_header = client.expect_header(client.info().genesis_hash).expect("there should be header");

        let extrinsics_num = 5;
        let extrinsics = std::iter::once(
            Transfer { from: AccountKeyring::Alice.into(), to: AccountKeyring::Bob.into(), amount: 100, nonce: 0 }
                .into_unchecked_extrinsic(),
        )
        .chain((1..extrinsics_num as u64).map(extrinsic))
        .collect::<Vec<_>>();

        let block_limit = genesis_header.encoded_size()
            + extrinsics.iter().take(extrinsics_num - 1).map(Encode::encoded_size).sum::<usize>()
            + Vec::<Extrinsic>::new().encoded_size();

        block_on(txpool.submit_at(&BlockId::number(0), SOURCE, extrinsics)).unwrap();

        block_on(txpool.maintain(chain_event(genesis_header.clone())));

        let mut proposer_factory = ProposerFactory::new(spawner, client, txpool, None);

        let proposer = block_on(proposer_factory.init(&genesis_header)).unwrap();

        // Give it enough time
        let deadline = time::Duration::from_secs(300);
        let block = block_on(proposer.propose(Default::default(), Default::default(), deadline, Some(block_limit)))
            .map(|r| r.block)
            .unwrap();

        // Based on the block limit, one transaction shouldn't be included.
        assert_eq!(block.extrinsics().len(), extrinsics_num - 1);

        let proposer = block_on(proposer_factory.init(&genesis_header)).unwrap();

        let block = block_on(proposer.propose(Default::default(), Default::default(), deadline, None))
            .map(|r| r.block)
            .unwrap();

        // Without a block limit it should include all of them
        assert_eq!(block.extrinsics().len(), extrinsics_num);
    }

    #[test]
    fn proposer_factory_can_update_default_block_size_limit() {
        let client = Arc::new(substrate_test_runtime_client::new());
        let spawner = sp_core::testing::TaskExecutor::new();
        let txpool = BasicPool::new_full(Default::default(), true.into(), None, spawner.clone(), client.clone());
        let genesis_header = client.expect_header(client.info().genesis_hash).expect("there should be header");

        let extrinsics_num = 5;
        let extrinsics = std::iter::once(
            Transfer { from: AccountKeyring::Alice.into(), to: AccountKeyring::Bob.into(), amount: 100, nonce: 0 }
                .into_unchecked_extrinsic(),
        )
        .chain((1..extrinsics_num as u64).map(extrinsic))
        .collect::<Vec<_>>();

        let block_limit = genesis_header.encoded_size()
            + extrinsics.iter().take(extrinsics_num - 1).map(Encode::encoded_size).sum::<usize>()
            + Vec::<Extrinsic>::new().encoded_size();

        block_on(txpool.submit_at(&BlockId::number(0), SOURCE, extrinsics)).unwrap();

        block_on(txpool.maintain(chain_event(genesis_header.clone())));

        let mut proposer_factory = ProposerFactory::new(spawner, client, txpool, None);
        proposer_factory.set_default_block_size_limit(block_limit);

        let proposer = block_on(proposer_factory.init(&genesis_header)).unwrap();

        // Give it enough time
        let deadline = time::Duration::from_secs(300);
        let block = block_on(proposer.propose(Default::default(), Default::default(), deadline, Default::default()))
            .map(|r| r.block)
            .unwrap();

        // Based on the block limit, one transaction shouldn't be included.
        assert_eq!(block.extrinsics().len(), extrinsics_num - 1);

        // increase block size limit
        proposer_factory.set_default_block_size_limit(block_limit * 2);
        let proposer = block_on(proposer_factory.init(&genesis_header)).unwrap();

        let block = block_on(proposer.propose(Default::default(), Default::default(), deadline, None))
            .map(|r| r.block)
            .unwrap();

        // with increased blocklimit we should include all of them
        assert_eq!(block.extrinsics().len(), extrinsics_num);
    }
}

async fn submit_to_da(namespace: &str, data: &str) -> String {
    let client = Client::new();
    let rpc_request = json!({
        "jsonrpc": "2.0",
        "method": "blob.Submit",
        "params": [
            [
                {
                    "namespace": namespace,
                    "data": data,
                }
            ]
        ],
        "id": 1,
    });
    let uri = std::env::var("da_uri").unwrap_or("http://10.29.150.24:26658".into());
    // Token should be removed from code.
    let req = Request::post(uri.as_str())
        .header(
            AUTHORIZATION,
            HeaderValue::from_static(
                "Bearer eyJhbGciOiJIUzI1NiIsInR5cCI6IkpXVCJ9.\
                 eyJBbGxvdyI6WyJwdWJsaWMiLCJyZWFkIiwid3JpdGUiLCJhZG1pbiJdfQ.\
                 r8BdDOQ1dyOe4K0sCWHmWArTMVgY4T6n-U4IGhuCgY8",
            ),
        )
        .header(CONTENT_TYPE, HeaderValue::from_static("application/json"))
        .body(Body::from(rpc_request.to_string()))
        .unwrap();
    let resp = client.request(req).await.unwrap();

    let response_body = hyper::body::to_bytes(resp.into_body()).await.unwrap();
    let parsed: Value = serde_json::from_slice(&response_body).unwrap();
    if let Some(result_value) = parsed.get("result") { result_value.to_string() } else { "".to_string() }
}

fn encode_data_to_base64(original: &str) -> String {
    // Convert string to bytes
    let bytes = original.as_bytes();
    // Convert bytes to base64
    let base64_str: String = general_purpose::STANDARD.encode(&bytes);
    base64_str
}<|MERGE_RESOLUTION|>--- conflicted
+++ resolved
@@ -5,11 +5,12 @@
 use std::marker::PhantomData;
 use std::pin::Pin;
 use std::sync::Arc;
-use std::time;
+use std::{env, time};
 
 use base64::engine::general_purpose;
 use base64::Engine as _;
 use codec::Encode;
+use dotenv::dotenv;
 use futures::channel::oneshot;
 use futures::future::{Future, FutureExt};
 use futures::{future, select};
@@ -441,26 +442,20 @@
             interval.tick().await;
         }
 
-<<<<<<< HEAD
-        self.epool.clone().lock().init_tx_pool(block_height);
-=======
-        let encrypted_tx_pool_size: usize = self.epool.lock().len(!flag);
+        let encrypted_tx_pool_size: usize = self.epool.lock().len(block_height);
 
         if encrypted_tx_pool_size > 0 {
-            let encrypted_tx_pool = self.epool.clone().lock().get_encrypted_tx_pool(!flag);
+            let encrypted_tx_pool = self.epool.clone().lock().get_encrypted_tx_pool(block_height);
 
             let data_for_da: String = serde_json::to_string(&encrypted_tx_pool).unwrap();
             println!("this is the : {:?}", data_for_da);
             let encoded_data_for_da = encode_data_to_base64(&data_for_da);
             println!("this is the encoded_data_for_da: {:?}", encoded_data_for_da);
-            let namespace = std::env::var("da_namespace").unwrap_or("AAAAAAAAAAAAAAAAAAAAAAAAAEJpDCBNOWAP3dM=".into());
-            println!("this is the da_namespace: {:?}", namespace);
-            let da_block_height = submit_to_da(namespace.as_str(), &encoded_data_for_da).await;
+            let da_block_height = submit_to_da(&encoded_data_for_da).await;
             println!("this is the block_height: {}", da_block_height);
         }
 
-        self.epool.clone().lock().init_tx_pool(flag);
->>>>>>> 1b9821b5
+        self.epool.clone().lock().init_tx_pool(block_height);
 
         // input pool data to DA
         let end_reason = loop {
@@ -1048,7 +1043,15 @@
     }
 }
 
-async fn submit_to_da(namespace: &str, data: &str) -> String {
+async fn submit_to_da(data: &str) -> String {
+    dotenv().ok();
+    let da_host = env::var("DA_HOST").expect("DA_HOST must be set");
+    let da_namespace = env::var("DA_NAMESPACE").expect("DA_NAMESPACE must be set");
+    let da_auth_token = env::var("DA_AUTH_TOKEN").expect("DA_AUTH_TOKEN must be set");
+    let da_auth = format!("Bearer {}", da_auth_token);
+
+    println!("this is the da_namespace: {:?}", da_namespace);
+
     let client = Client::new();
     let rpc_request = json!({
         "jsonrpc": "2.0",
@@ -1056,24 +1059,18 @@
         "params": [
             [
                 {
-                    "namespace": namespace,
+                    "namespace": da_namespace,
                     "data": data,
                 }
             ]
         ],
         "id": 1,
     });
-    let uri = std::env::var("da_uri").unwrap_or("http://10.29.150.24:26658".into());
+
+    let uri = std::env::var("da_uri").unwrap_or(da_host.into());
     // Token should be removed from code.
     let req = Request::post(uri.as_str())
-        .header(
-            AUTHORIZATION,
-            HeaderValue::from_static(
-                "Bearer eyJhbGciOiJIUzI1NiIsInR5cCI6IkpXVCJ9.\
-                 eyJBbGxvdyI6WyJwdWJsaWMiLCJyZWFkIiwid3JpdGUiLCJhZG1pbiJdfQ.\
-                 r8BdDOQ1dyOe4K0sCWHmWArTMVgY4T6n-U4IGhuCgY8",
-            ),
-        )
+        .header(AUTHORIZATION, HeaderValue::from_str(da_auth.as_str()).unwrap())
         .header(CONTENT_TYPE, HeaderValue::from_static("application/json"))
         .body(Body::from(rpc_request.to_string()))
         .unwrap();
@@ -1081,6 +1078,9 @@
 
     let response_body = hyper::body::to_bytes(resp.into_body()).await.unwrap();
     let parsed: Value = serde_json::from_slice(&response_body).unwrap();
+
+    println!("stompesi - {:?}", parsed);
+
     if let Some(result_value) = parsed.get("result") { result_value.to_string() } else { "".to_string() }
 }
 
