--- conflicted
+++ resolved
@@ -7,11 +7,8 @@
   "crates/pallets/starknet",
   "crates/primitives/genesis-config/",
   "crates/primitives/digest-log",
-<<<<<<< HEAD
   "crates/client/block-proposer",
-=======
   "crates/primitives/snos-output",
->>>>>>> 2f19a93b
   "crates/primitives/transactions",
   "crates/primitives/felt",
   "crates/primitives/hashers",
@@ -285,14 +282,11 @@
 hashbrown = "0.14.2"
 tokio = "1.34.0"
 openssl = { version = "0.10", features = ["vendored"] }
-<<<<<<< HEAD
 once_cell = { version = "1.19.0" }
-=======
 subxt = "0.29"
 assert_matches = "1.5.0"
 async-lock = "3.1.0"
 rustc-hex = { version = "2.0.0" }
->>>>>>> 2f19a93b
 
 [patch."https://github.com/w3f/ring-vrf"]
 bandersnatch_vrfs = { git = "https://github.com/w3f/ring-vrf?rev=3ddc20", version = "0.0.4", rev = "3ddc20" }