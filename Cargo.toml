--- conflicted
+++ resolved
@@ -122,13 +122,10 @@
 mc-rpc = { path = "crates/client/rpc" }
 mc-rpc-core = { path = "crates/client/rpc-core" }
 mc-transaction-pool = { path = "crates/client/transaction-pool" }
-<<<<<<< HEAD
 mc-sync-block = { path = "crates/client/sync-block" }
 mc-config = { path = "crates/client/config" }
 
-=======
 mc-data-availability = { path = "crates/client/data-availability" }
->>>>>>> 2e2d580f
 
 # Madara runtime
 madara-runtime = { path = "crates/runtime" }
