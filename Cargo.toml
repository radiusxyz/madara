[workspace]
resolver = "2"
members = [
  "crates/node",
  "crates/runtime",
  "crates/pallets/starknet/runtime_api/",
  "crates/pallets/starknet",
  "crates/primitives/genesis-config/",
  "crates/primitives/digest-log",
  "crates/client/block-proposer",
  "crates/primitives/transactions",
  "crates/primitives/felt",
  "crates/primitives/hashers",
  "crates/primitives/fee",
  "crates/primitives/state",
  "crates/primitives/block",
  "crates/primitives/sequencer-address",
  "crates/primitives/storage",
  "crates/primitives/commitments",
  "crates/primitives/chain-id",
  "crates/client/genesis-data-provider",
  "crates/client/db",
  "crates/client/rpc-core",
  "crates/client/rpc",
  "crates/client/mapping-sync",
  "crates/client/storage",
  "crates/client/transaction-pool",
  "crates/client/sync-block",
  "crates/client/config",
  "crates/client/commitment-state-diff",
  "starknet-rpc-test",
]
# All previous except for `starknet-rpc-test`
# We don't want `cargo test` to trigger its tests
default-members = [
  "crates/node",
  "crates/runtime",
  "crates/pallets/starknet/runtime_api/",
  "crates/pallets/starknet",
  "crates/primitives/genesis-config/",
  "crates/primitives/digest-log",
  "crates/primitives/transactions",
  "crates/primitives/felt",
  "crates/primitives/hashers",
  "crates/primitives/fee",
  "crates/primitives/state",
  "crates/primitives/block",
  "crates/primitives/sequencer-address",
  "crates/primitives/storage",
  "crates/primitives/commitments",
  "crates/primitives/chain-id",
  "crates/client/genesis-data-provider",
  "crates/client/db",
  "crates/client/rpc-core",
  "crates/client/rpc",
  "crates/client/mapping-sync",
  "crates/client/storage",
  "crates/client/transaction-pool",
  "crates/client/commitment-state-diff",
]

[profile.release]
panic = "unwind"

[profile.production]
inherits = "release"
codegen-units = 1    # Setting this to 1 allows for more optimizations at the cost of slower compile time
lto = true           # Enables Link Time Optimization, enabling more aggressive optimizations across the entire codebase
opt-level = 3        # Optimize for speed regardless of binary size or compile time
rpath = false        # Disables adding rpath to the binary

[profile.dev]
incremental = true

[workspace.package]
authors = ["Abdelhamid Bakhta <@abdelhamidbakhta>"]
edition = "2021"
repository = "https://github.com/keep-starknet-strange/madara/"
version = "0.6.0"

[workspace.dependencies]
# Substrate frame dependencies
frame-executive = { git = "https://github.com/paritytech/polkadot-sdk", branch = "release-polkadot-v1.3.0", default-features = false }
frame-support = { git = "https://github.com/paritytech/polkadot-sdk", branch = "release-polkadot-v1.3.0", default-features = false }
frame-benchmarking = { git = "https://github.com/paritytech/polkadot-sdk", branch = "release-polkadot-v1.3.0", default-features = false }
frame-benchmarking-cli = { git = "https://github.com/paritytech/polkadot-sdk", branch = "release-polkadot-v1.3.0", default-features = false }
frame-system = { git = "https://github.com/paritytech/polkadot-sdk", branch = "release-polkadot-v1.3.0", default-features = false }
frame-system-benchmarking = { git = "https://github.com/paritytech/polkadot-sdk", branch = "release-polkadot-v1.3.0", default-features = false }
frame-system-rpc-runtime-api = { git = "https://github.com/paritytech/polkadot-sdk", branch = "release-polkadot-v1.3.0", default-features = false }
frame-try-runtime = { git = "https://github.com/paritytech/polkadot-sdk", branch = "release-polkadot-v1.3.0", default-features = false }
substrate-frame-rpc-system = { git = "https://github.com/paritytech/polkadot-sdk", branch = "release-polkadot-v1.3.0", default-features = false }

# Substrate primitives dependencies
sp-core = { git = "https://github.com/paritytech/polkadot-sdk", branch = "release-polkadot-v1.3.0", default-features = false }
sp-std = { git = "https://github.com/paritytech/polkadot-sdk", branch = "release-polkadot-v1.3.0", default-features = false }
sp-io = { git = "https://github.com/paritytech/polkadot-sdk", branch = "release-polkadot-v1.3.0", default-features = false }
sp-runtime = { git = "https://github.com/paritytech/polkadot-sdk", branch = "release-polkadot-v1.3.0", default-features = false }
sp-consensus-aura = { git = "http://github.com/paritytech/polkadot-sdk", branch = "release-polkadot-v1.3.0", default-features = false }
sp-consensus = { git = "https://github.com/paritytech/polkadot-sdk", branch = "release-polkadot-v1.3.0", default-features = false }
sp-consensus-grandpa = { git = "https://github.com/paritytech/polkadot-sdk", branch = "release-polkadot-v1.3.0", default-features = false }
sp-timestamp = { git = "https://github.com/paritytech/polkadot-sdk", branch = "release-polkadot-v1.3.0", default-features = false }
sp-inherents = { git = "https://github.com/paritytech/polkadot-sdk", branch = "release-polkadot-v1.3.0", default-features = false }
sp-keyring = { git = "https://github.com/paritytech/polkadot-sdk", branch = "release-polkadot-v1.3.0", default-features = false }
sp-api = { git = "https://github.com/paritytech/polkadot-sdk", branch = "release-polkadot-v1.3.0", default-features = false }
sp-blockchain = { git = "https://github.com/paritytech/polkadot-sdk", branch = "release-polkadot-v1.3.0", default-features = false }
sp-block-builder = { git = "https://github.com/paritytech/polkadot-sdk", branch = "release-polkadot-v1.3.0", default-features = false }
sp-offchain = { git = "https://github.com/paritytech/polkadot-sdk", branch = "release-polkadot-v1.3.0", default-features = false }
sp-session = { git = "https://github.com/paritytech/polkadot-sdk", branch = "release-polkadot-v1.3.0", default-features = false }
sp-transaction-pool = { git = "https://github.com/paritytech/polkadot-sdk", branch = "release-polkadot-v1.3.0", default-features = false }
sp-version = { git = "https://github.com/paritytech/polkadot-sdk", branch = "release-polkadot-v1.3.0", default-features = false }
sp-database = { git = "https://github.com/paritytech/polkadot-sdk", branch = "release-polkadot-v1.3.0", default-features = false }
sp-arithmetic = { git = "https://github.com/paritytech/polkadot-sdk", branch = "release-polkadot-v1.3.0", default-features = false }
sp-storage = { git = "https://github.com/paritytech/polkadot-sdk", branch = "release-polkadot-v1.3.0", default-features = false }
sp-state-machine = { git = "https://github.com/paritytech/polkadot-sdk", branch = "release-polkadot-v1.3.0", default-features = false }
sp-statement-store = { git = "https://github.com/paritytech/polkadot-sdk", branch = "release-polkadot-v1.3.0", default-features = false }
sp-trie = { version = "22.0.0", git = "https://github.com/paritytech/polkadot-sdk", branch = "release-polkadot-v1.3.0", default-features = false }
sp-tracing = { git = "https://github.com/paritytech/polkadot-sdk", branch = "release-polkadot-v1.3.0" }

# Substrate client dependencies
sc-client-db = { git = "https://github.com/paritytech/polkadot-sdk", branch = "release-polkadot-v1.3.0", features = [
  "rocksdb",
] }
sc-network = { git = "https://github.com/paritytech/polkadot-sdk", branch = "release-polkadot-v1.3.0" }
sc-network-common = { git = "https://github.com/paritytech/polkadot-sdk", branch = "release-polkadot-v1.3.0" }
sc-network-sync = { git = "https://github.com/paritytech/polkadot-sdk", branch = "release-polkadot-v1.3.0" }
sc-consensus = { git = "https://github.com/paritytech/polkadot-sdk", branch = "release-polkadot-v1.3.0" }
# For integration tests in order to create blocks on demand
sc-consensus-manual-seal = { git = "https://github.com/paritytech/polkadot-sdk", branch = "release-polkadot-v1.3.0", default-features = false }
sc-consensus-grandpa = { git = "https://github.com/paritytech/polkadot-sdk", branch = "release-polkadot-v1.3.0" }
sc-rpc = { git = "https://github.com/paritytech/polkadot-sdk", branch = "release-polkadot-v1.3.0" }
sc-rpc-api = { git = "https://github.com/paritytech/polkadot-sdk", branch = "release-polkadot-v1.3.0" }
sc-client-api = { git = "https://github.com/paritytech/polkadot-sdk", branch = "release-polkadot-v1.3.0" }
sc-cli = { git = "https://github.com/paritytech/polkadot-sdk", branch = "release-polkadot-v1.3.0" }
sc-executor = { git = "https://github.com/paritytech/polkadot-sdk", branch = "release-polkadot-v1.3.0" }
sc-service = { git = "https://github.com/paritytech/polkadot-sdk", branch = "release-polkadot-v1.3.0" }
sc-telemetry = { git = "https://github.com/paritytech/polkadot-sdk", branch = "release-polkadot-v1.3.0" }
sc-keystore = { git = "https://github.com/paritytech/polkadot-sdk", branch = "release-polkadot-v1.3.0" }
sc-transaction-pool = { git = "https://github.com/paritytech/polkadot-sdk", branch = "release-polkadot-v1.3.0" }
sc-transaction-pool-api = { git = "https://github.com/paritytech/polkadot-sdk", branch = "release-polkadot-v1.3.0" } 
sc-offchain = { git = "https://github.com/paritytech/polkadot-sdk", branch = "release-polkadot-v1.3.0" }
sc-consensus-aura = { git = "https://github.com/paritytech/polkadot-sdk", branch = "release-polkadot-v1.3.0" }
sc-block-builder = { git = "https://github.com/paritytech/polkadot-sdk", branch = "release-polkadot-v1.3.0" }
sc-proposer-metrics = { git = "https://github.com/paritytech/polkadot-sdk", branch = "release-polkadot-v1.3.0" }
sc-utils = { git = "https://github.com/paritytech/polkadot-sdk", branch = "release-polkadot-v1.3.0" }
substrate-test-runtime-client = { git = "https://github.com/paritytech/polkadot-sdk", branch = "release-polkadot-v1.3.0" }


# Substrate build & tools dependencies
substrate-build-script-utils = { git = "https://github.com/paritytech/polkadot-sdk", branch = "release-polkadot-v1.3.0" }
substrate-wasm-builder = { git = "https://github.com/paritytech/polkadot-sdk", branch = "release-polkadot-v1.3.0" }
prometheus-endpoint = { package = "substrate-prometheus-endpoint", version = "0.10.0-dev", git = "https://github.com/paritytech/polkadot-sdk", branch = "release-polkadot-v1.3.0" }

# Substrate Frame pallet
pallet-aura = { default-features = false, git = "https://github.com/paritytech/polkadot-sdk", branch = "release-polkadot-v1.3.0" }
pallet-grandpa = { default-features = false, git = "https://github.com/paritytech/polkadot-sdk", branch = "release-polkadot-v1.3.0" }
pallet-timestamp = { default-features = false, git = "https://github.com/paritytech/polkadot-sdk", branch = "release-polkadot-v1.3.0" }

# Madara pallets
pallet-starknet = { path = "crates/pallets/starknet", default-features = false }
pallet-starknet-runtime-api = { path = "crates/pallets/starknet/runtime_api", default-features = false }
# Madara primtitives
mp-genesis-config = { path = "crates/primitives/genesis-config", default-features = false }
mp-digest-log = { path = "crates/primitives/digest-log", default-features = false }
mp-block = { path = "crates/primitives/block", default-features = false }
mp-fee = { path = "crates/primitives/fee", default-features = false }
mp-felt = { path = "crates/primitives/felt", default-features = false }
mp-hashers = { path = "crates/primitives/hashers", default-features = false }
mp-sequencer-address = { path = "crates/primitives/sequencer-address", default-features = false }
mp-state = { path = "crates/primitives/state", default-features = false }
mp-storage = { path = "crates/primitives/storage", default-features = false }
mp-transactions = { path = "crates/primitives/transactions", default-features = false }
mp-commitments = { path = "crates/primitives/commitments", default-features = false }
mp-chain-id = { path = "crates/primitives/chain-id", default-features = false }
<<<<<<< HEAD
mp-crypto = { path = "crates/primitives/crypto", default-features = false }
=======
mp-simulations = { path = "crates/primitives/simulations", default-features = false }
>>>>>>> d4886973

# Madara client
mc-genesis-data-provider = { path = "crates/client/genesis-data-provider" }
mc-mapping-sync = { path = "crates/client/mapping-sync" }
mc-db = { path = "crates/client/db" }
mc-storage = { path = "crates/client/storage" }
mc-rpc = { path = "crates/client/rpc" }
mc-rpc-core = { path = "crates/client/rpc-core" }
mc-transaction-pool = { path = "crates/client/transaction-pool" }
mc-sync-block = { path = "crates/client/sync-block" }
mc-config = { path = "crates/client/config" }
mc-block-proposer = { path = "crates/client/block-proposer" }

mc-data-availability = { path = "crates/client/data-availability" }
mc-commitment-state-diff = { path = "crates/client/commitment-state-diff" }

# Madara runtime
madara-runtime = { path = "crates/runtime" }

# Starknet dependencies
# Cairo Virtual Machine
cairo-vm = { git = "https://github.com/keep-starknet-strange/cairo-rs", branch = "no_std-support-21eff70", default-features = false, features = [
  "cairo-1-hints",
  "parity-scale-codec",
] }
starknet-crypto = { git = "https://github.com/xJonathanLEI/starknet-rs.git", rev = "a35ce22", default-features = false }
starknet-core = { git = "https://github.com/xJonathanLEI/starknet-rs.git", rev = "a35ce22", default-features = false }
starknet-providers = { git = "https://github.com/xJonathanLEI/starknet-rs.git", rev = "a35ce22", default-features = false }
starknet-ff = { git = "https://github.com/xJonathanLEI/starknet-rs.git", rev = "a35ce22", default-features = false }
starknet-signers = { git = "https://github.com/xJonathanLEI/starknet-rs.git", rev = "a35ce22", default-features = false }
starknet-accounts = { git = "https://github.com/xJonathanLEI/starknet-rs.git", rev = "a35ce22", default-features = false }
starknet-contract = { git = "https://github.com/xJonathanLEI/starknet-rs.git", rev = "a35ce22", default-features = false }

blockifier = { git = "https://github.com/keep-starknet-strange/blockifier", branch = "no_std-support-7578442", default-features = false, features = [
  "parity-scale-codec",
] }
starknet_api = { git = "https://github.com/keep-starknet-strange/starknet-api", branch = "no_std-support-dc83f05", features = [
  "testing",
  "parity-scale-codec",
], default-features = false }

# Cairo lang
cairo-lang-starknet = { git = "https://github.com/keep-starknet-strange/cairo.git", branch = "no_std-support-8bbf530" }
cairo-lang-casm-contract-class = { git = "https://github.com/keep-starknet-strange/cairo.git", branch = "no_std-support-8bbf530", default-features = false }
cairo-lang-casm = { git = "https://github.com/keep-starknet-strange/cairo.git", branch = "no_std-support-8bbf530", default-features = false }
cairo-lang-utils = { git = "https://github.com/keep-starknet-strange/cairo.git", branch = "no_std-support-8bbf530", default-features = false }

# Other third party dependencies
anyhow = "1.0.75"
flate2 = "1.0.28"
scale-codec = { package = "parity-scale-codec", version = "3.2.2", default-features = false }
parity-scale-codec = { version = "3.2.2", default-features = false }
scale-info = { version = "2.10.0", default-features = false }
lazy_static = { version = "1.4.0", default-features = false }
log = { version = "0.4.20", default-features = false }
hex = { version = "0.4.3", default-features = false }
safe-mix = { version = "1.0", default-features = false }
jsonrpsee = { version = "0.16.3", default-features = false }
clap = { version = "4.4.8", default-features = false }
futures = { version = "0.3.29", default-features = false }
futures-timer = { version = "3.0.2", default-features = false }
md5 = { version = "0.7.0", default-features = false }
reqwest = { version = "0.11.22", default-features = false }
serde = { version = "1.0.192", default-features = false }
serde_json = { version = "1.0.108", default-features = false }
serde_with = { version = "2.3.3", default-features = false }
bitvec = { version = "1", default-features = false }
thiserror = "1.0.50"
thiserror-no-std = "2.0.2"
derive_more = { version = "0.99.17", default-features = false }
rstest = "0.18.1"
pretty_assertions = "1.4.0"
linked-hash-map = { version = "0.5.6", default-features = false }
parking_lot = "0.12.1"
async-trait = "0.1.74"
indexmap = { git = "https://github.com/bluss/indexmap", rev = "ca5f848e10c31e80aeaad0720d14aa2f6dd6cfb1", default-features = false }
base64 = "0.21.2"
bincode = "1.3.3"
dotenv = "0.15"
hyper = "0.14.27"
num-traits = "0.2.17" 
num-bigint = "0.4.4"
phf = { version = "0.11", default-features = false }
url = "2.4.1"
hashbrown = "0.14.2"
tokio = "1.34.0"
openssl = { version = "0.10", features = ["vendored"] }
once_cell = { version = "1.19.0" }

[patch."https://github.com/w3f/ring-vrf"]
bandersnatch_vrfs = { git = "https://github.com/w3f/ring-vrf?rev=3ddc20", version = "0.0.4", rev = "3ddc20" }<|MERGE_RESOLUTION|>--- conflicted
+++ resolved
@@ -171,11 +171,8 @@
 mp-transactions = { path = "crates/primitives/transactions", default-features = false }
 mp-commitments = { path = "crates/primitives/commitments", default-features = false }
 mp-chain-id = { path = "crates/primitives/chain-id", default-features = false }
-<<<<<<< HEAD
 mp-crypto = { path = "crates/primitives/crypto", default-features = false }
-=======
 mp-simulations = { path = "crates/primitives/simulations", default-features = false }
->>>>>>> d4886973
 
 # Madara client
 mc-genesis-data-provider = { path = "crates/client/genesis-data-provider" }
